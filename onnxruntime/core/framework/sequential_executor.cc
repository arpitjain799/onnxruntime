--- conflicted
+++ resolved
@@ -493,7 +493,6 @@
   SessionScope session_scope(session_state, *reinterpret_cast<const ExecutionFrame*>(ctx.GetExecutionFrame()));
   ctx.SetSessionScope(&session_scope);
 
-<<<<<<< HEAD
   auto* tp = single_thread_mode ? nullptr : session_state.GetInterOpThreadPool();
 
   for (int i = 0; i < execution_plan->execution_plan.size(); ++i) {
@@ -501,21 +500,30 @@
       concurrency::ThreadPool::Schedule(tp, [i, &ctx]() {
         RunSince(i, ctx, 0);
       });
-=======
+    }
+  }
+
+  if (!single_thread_mode) {
+    ctx.WaitAll();
+  }
+
+  ORT_RETURN_IF_ERROR(ctx.TaskStatus());
+  ORT_RETURN_IF_ERROR(ctx.GetExecutionFrame()->GetOutputs(fetches));
+  if (ctx.GetExecutionFrame()->HasMemoryPatternPlanner()) {
+    bool all_tensors = true;
+    for (const auto& feed : feeds) {
+      if (!(feed.IsTensor())) {
+        all_tensors = false;
+        break;
+      }
+    }
+
     if (all_tensors) {
       MemoryPatternGroup mem_patterns;
-      ORT_RETURN_IF_ERROR(frame.GeneratePatterns(mem_patterns));
+      ORT_RETURN_IF_ERROR(ctx.GetExecutionFrame()->GeneratePatterns(mem_patterns));
       ORT_RETURN_IF_ERROR(session_state.UpdateMemoryPatternGroupCache(feeds, std::move(mem_patterns)));
->>>>>>> 173bcdbc
-    }
-  }
-
-  if (!single_thread_mode) {
-    ctx.WaitAll();
-  }
-
-  ORT_RETURN_IF_ERROR(ctx.TaskStatus());
-  ORT_RETURN_IF_ERROR(ctx.GetExecutionFrame()->GetOutputs(fetches));
+    }
+  }
   return Status::OK();
 }
 
