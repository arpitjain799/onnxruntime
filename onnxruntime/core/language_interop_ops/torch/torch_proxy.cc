// Copyright (c) Microsoft Corporation. All rights reserved.
// Licensed under the MIT License.

#ifdef _WIN32
#define LIB_PYOP "onnxruntime_pywrapper.dll"
#define LOAD_PYOP_LIB(n, v, m) ORT_ENFORCE((v = LoadLibraryA(n)) != nullptr, m)
#else
#ifdef __APPLE__
#define LIB_PYOP "./libonnxruntime_pywrapper.dylib"
#else
#define LIB_PYOP "./libonnxruntime_pywrapper.so"
#endif
#define LOAD_PYOP_LIB(n, v, m) ORT_ENFORCE((v = dlopen(n, RTLD_NOW | RTLD_GLOBAL)) != nullptr, m)
#include "dlfcn.h"
#endif
#include "core/framework/tensorprotoutils.h"
#include "torch_proxy.h"
#include "core/platform/env.h"
#include "core/util/dlpack_convertor.h"
#ifdef _DEBUG
#undef _DEBUG
#include <Python.h>
#define _DEBUG
#else
#include <Python.h>
#endif
#define NPY_NO_DEPRECATED_API NPY_1_7_API_VERSION
#include "numpy/arrayobject.h"
#include "core/language_interop_ops/torch/custom_function_register.h"

namespace onnxruntime {
namespace language_interop_ops {
namespace torch {
class Scope {
 public:
  Scope(const std::vector<PyObject*>& objs = {}) : objs_(objs) {
    mtx_.lock();
  }
  ~Scope() {
    for (auto obj : objs_) {
      Py_XDECREF(obj);
    }
    mtx_.unlock();
  }
  void Add(PyObject* obj) {
    objs_.push_back(obj);
  }

 private:
  static std::mutex mtx_;
  std::vector<PyObject*> objs_;
};

std::mutex Scope::mtx_;

void DlpackCapsuleDestructor(PyObject* data) {
  DLManagedTensor* dlmanged_tensor = (DLManagedTensor*)PyCapsule_GetPointer(data, "dltensor");
  if (dlmanged_tensor) {
    // the dlmanged_tensor has not been consumed, call deleter ourselves.
    dlmanged_tensor->deleter(const_cast<DLManagedTensor*>(dlmanged_tensor));
  } else {
    // the dlmanged_tensor has been consumed,
    // PyCapsule_GetPointer has set an error indicator.
    PyErr_Clear();
  }
}

bool ExtractPointerOutput(PyObject* pyObj, std::vector<void*>& outputs) {
  void* prt = PyLong_AsVoidPtr(pyObj);
  // std::cout << "ExtractPointerOutput:" << prt << std::endl;
  outputs.push_back(prt);
  return true;
}

TorchProxy& TorchProxy::GetInstance() {
  static TorchProxy proxy;
  return proxy;
}

TorchProxy::TorchProxy() {
  Scope scope;
  // in theory we shouldn't initialize it any more,
  // so comment it out currently.
  // Py_Initialize();
  if (_import_array() < 0) {
    return;
  }
  auto path_list = PySys_GetObject("path");  //do not release it
  if (nullptr == path_list || !PyList_Check(path_list) ||
      PyList_Append(path_list, PyUnicode_FromString(".")) != 0) {
    return;
  }
  initialized_ = true;
}

TorchProxy::~TorchProxy() {
  if (initialized_) {
    Py_Finalize();
  }
}

int32_t TorchProxy::GetGil() const {
  return PyGILState_Ensure();
}

void TorchProxy::PutGil(int32_t state) const {
  PyGILState_Release((PyGILState_STATE)state);
}

void CheckArguments(
    const size_t len,
    const std::vector<int64_t>& requires_grads,
    const std::vector<OrtValue*>& tensor_args,
    const std::vector<int64_t>& tensor_indices,
    const std::vector<void*> obj_args,
    const std::vector<int64_t>& obj_indices) {
  ORT_ENFORCE(requires_grads.size() == len);
  ORT_ENFORCE(tensor_args.size() + obj_args.size() == len);
  ORT_ENFORCE(tensor_args.size() == tensor_indices.size());
  ORT_ENFORCE(obj_args.size() == obj_indices.size());

  for (const auto i : requires_grads) {
    ORT_ENFORCE(i == 0 || i == 1, "Flag of requiring gradient must be either 0 (not required) or 1 (required) but got ", i);
  }

  std::vector<int64_t> counts(len, 0);
  for (const auto i : tensor_indices) {
    ORT_ENFORCE(i >= 0 && static_cast<size_t>(i) < len, "Index range is from 0 to ", len - 1, ", but found ", i);
    counts.at(i) += 1;
  }
  for (const auto i : obj_indices) {
    ORT_ENFORCE(i >= 0 && static_cast<size_t>(i) < len, "Index range is from 0 to ", len - 1, ", but found ", i);
    counts.at(i) += 1;
  }
  for (size_t i = 0; i < len; ++i) {
    ORT_ENFORCE(counts.at(i) == 1, "Duplicated or unused argument index detected: ", i);
  }
}

// len: the number of input arguments.
// tensor_indices: if tensor_indices[i] is j,
//                 then the j-th input argument should be a tensor.
PyObject* CreateTensorFlags(
    const size_t len,
    const std::vector<int64_t>& tensor_indices) {
  PyObject* flags = PyList_New(len);

  // First we fill the list with 0. Later we will
  // assign 1's to tensors' corresponding positions.
  for (size_t i = 0; i < len; ++i) {
    PyObject* zero = PyLong_FromLong(0);
    PyList_SetItem(flags, i, zero);
  }

  for (const auto i : tensor_indices) {
    PyObject* one = PyLong_FromLong(1);
    PyList_SetItem(flags, i, one);
  }

  return flags;
}

PyObject* CreateRequiresGradFlags(
    const std::vector<int64_t>& requires_grads) {
  PyObject* flags = PyList_New(requires_grads.size());
  for (size_t i = 0; i < requires_grads.size(); ++i) {
    PyObject* value;
    if (requires_grads.at(i) != 0) {
      value = PyLong_FromLong(1);
    } else {
      value = PyLong_FromLong(0);
    }
    PyList_SetItem(flags, i, value);
  }
  return flags;
}

void InvokeRunner(
    PyObject* callback_runner,
    PyObject* args,
    std::vector<void*>& returned_args) {
  PyObject* result = PyObject_CallObject(reinterpret_cast<PyObject*>(callback_runner), args);
  if (PyErr_Occurred()) {
    PyErr_Print();
    ORT_THROW("Python function execution fails with the above information.");
  }

  ORT_ENFORCE(PyTuple_Check(result), "Python function must return a tuple.");
  for (int i = 0; i < PyTuple_Size(result); ++i) {
    ORT_ENFORCE(ExtractPointerOutput(PyTuple_GetItem(result, i), returned_args));
  }
}

PyObject* CreateForwardArguments(
    PyObject* callback,
    const size_t len,
    const std::vector<int64_t>& requires_grads,
    const std::vector<OrtValue*>& tensor_args,
    const std::vector<int64_t>& tensor_indices,
<<<<<<< HEAD
    std::vector<void*>& obj_args,
    const std::vector<int64_t>& obj_indices,
    bool is_training_mode) {
=======
    const std::vector<void*>& obj_args,
    const std::vector<int64_t>& obj_indices) {
>>>>>>> 9f47fb51
  ORT_ENFORCE(PyCallable_Check(callback), "Forward callback is not callable.");
  PyObject* args = PyTuple_New(4 + len);
  PyObject* tensor_flags = CreateTensorFlags(len, tensor_indices);
  PyObject* requires_grad_flags = CreateRequiresGradFlags(requires_grads);
  PyTuple_SetItem(args, 0, callback);
  PyTuple_SetItem(args, 1, requires_grad_flags);
  PyTuple_SetItem(args, 2, tensor_flags);
  PyTuple_SetItem(args, 3, is_training_mode ? Py_True : Py_False);

  for (size_t i = 0; i < tensor_args.size(); ++i) {
    // Wrap with DLPack, then transfer to Python for its release.
    DLManagedTensor* dlmanaged_tensor = onnxruntime::python::OrtValueToDlpack(*tensor_args[i]);
    PyObject* dltensor = PyCapsule_New(dlmanaged_tensor, "dltensor", DlpackCapsuleDestructor);
    PyTuple_SetItem(args, 4 + tensor_indices[i], dltensor);
  }

  for (size_t i = 0; i < obj_args.size(); ++i) {
    PyTuple_SetItem(args, 4 + obj_indices[i], reinterpret_cast<PyObject*>(obj_args[i]));
  }

  return args;
}

void Invoke(
    PyObject* runner,
    PyObject* callback,
    const std::vector<int64_t>& requires_grads,
    const std::vector<OrtValue*>& tensor_args,
    const std::vector<int64_t>& tensor_indices,
    const std::vector<void*>& obj_args,
    const std::vector<int64_t>& obj_indices,
    std::vector<void*>& returned_args,
    bool is_training_mode) {
  const auto len = tensor_args.size() + obj_args.size();
  CheckArguments(len, requires_grads, tensor_args, tensor_indices, obj_args, obj_indices);
  PyObject* args = CreateForwardArguments(
      callback,
      len,
      requires_grads,
      tensor_args,
      tensor_indices,
      obj_args,
      obj_indices,
      is_training_mode);
  InvokeRunner(runner, args, returned_args);
  // TODO: Free Python objects.
  // DestoryForwardArguments(args);
}

void TorchProxy::Forward(
    void* callback,
    const std::vector<int64_t>& requires_grads,
    const std::vector<OrtValue*>& tensor_args,
    const std::vector<int64_t>& tensor_indices,
    const std::vector<void*>& obj_args,
    const std::vector<int64_t>& obj_indices,
    std::vector<void*>& returned_args,
    bool is_training_mode) {
  auto runner = OrtTorchFunctionPool::GetInstance().GetForwardRunner();
  Invoke(
      runner,
      reinterpret_cast<PyObject*>(callback),
      requires_grads,
      tensor_args,
      tensor_indices,
      obj_args,
      obj_indices,
      returned_args,
      is_training_mode);
}

void TorchProxy::Backward(
    void* callback,
    const std::vector<int64_t>& requires_grads,
    const std::vector<OrtValue*>& tensor_args,
    const std::vector<int64_t>& tensor_indices,
    const std::vector<void*>& obj_args,
    const std::vector<int64_t>& obj_indices,
    std::vector<void*>& returned_args) {
  auto runner = OrtTorchFunctionPool::GetInstance().GetBackwardRunner();
  Invoke(
      runner,
      reinterpret_cast<PyObject*>(callback),
      requires_grads,
      tensor_args,
      tensor_indices,
      obj_args,
      obj_indices,
      returned_args,
      true /*is_training_mode*/);
}
}  // namespace torch
}  // namespace language_interop_ops
}  // namespace onnxruntime<|MERGE_RESOLUTION|>--- conflicted
+++ resolved
@@ -197,14 +197,9 @@
     const std::vector<int64_t>& requires_grads,
     const std::vector<OrtValue*>& tensor_args,
     const std::vector<int64_t>& tensor_indices,
-<<<<<<< HEAD
-    std::vector<void*>& obj_args,
+    const std::vector<void*>& obj_args,
     const std::vector<int64_t>& obj_indices,
     bool is_training_mode) {
-=======
-    const std::vector<void*>& obj_args,
-    const std::vector<int64_t>& obj_indices) {
->>>>>>> 9f47fb51
   ORT_ENFORCE(PyCallable_Check(callback), "Forward callback is not callable.");
   PyObject* args = PyTuple_New(4 + len);
   PyObject* tensor_flags = CreateTensorFlags(len, tensor_indices);
