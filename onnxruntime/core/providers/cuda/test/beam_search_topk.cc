#ifndef NDEBUG

#include <cuda_runtime.h>
#include "contrib_ops/cuda/transformers/beam_search_topk.h"

#include <algorithm>
#include <numeric>
#include <queue>
<<<<<<< HEAD
#include <algorithm>
=======
#include <random>

#include <cuda_runtime.h>
>>>>>>> 4ca62b9e

namespace onnxruntime {
namespace cuda {
namespace test {

void FillAndShuffle(std::vector<float>& values, int32_t batch_size, int32_t beam_size, int32_t vocab_size) {
  std::random_device rd;
  std::mt19937 generator(rd());
  for (int32_t batch = 0; batch < batch_size; batch++) {
    int32_t batch_base_idx = batch * beam_size * vocab_size;
    for (int32_t beam = 0; beam < beam_size; beam++) {
      int32_t value = beam;
      int32_t beam_base_idx = beam * vocab_size;
      for (int32_t vocab = 0; vocab < vocab_size; vocab++) {
        values[batch_base_idx + beam_base_idx + vocab] = (float)(value);
        value += beam_size;
      }
      std::shuffle(values.begin() + batch_base_idx + beam_base_idx,
                   values.begin() + batch_base_idx + beam_base_idx + vocab_size,
                   generator);
    }
  }
}

void ComputeTopKReference(const std::vector<float>& values,
                          std::vector<float>& top_k_values,
                          std::vector<int32_t>& top_k_tokens,
                          std::vector<int32_t>& top_k_indices,
                          int32_t batch_size,
                          int32_t beam_size,
                          int32_t vocab_size,
                          int32_t k) {
  using VK = std::pair<float, int32_t>;

  for (int32_t b = 0; b < batch_size; b++) {
    std::priority_queue<VK, std::vector<VK>, std::greater<VK>> queue;

    int32_t base_idx = b * beam_size * vocab_size;

    // initialize queue with k elements
    for (int32_t i = 0; i < k; i++) {
      queue.push({values[base_idx + i], i});
    }
    for (int32_t i = k; i < beam_size * vocab_size; i++) {
      if (values[base_idx + i] > queue.top().first) {
        queue.pop();
        queue.push({values[base_idx + i], i});
      }
    }

    int32_t top_k_base_idx = b * k;
    for (int32_t i = k - 1; i >= 0; i--) {
      top_k_values[top_k_base_idx + i] = queue.top().first;
      top_k_tokens[top_k_base_idx + i] = queue.top().second % vocab_size;
      top_k_indices[top_k_base_idx + i] = queue.top().second / vocab_size;
      queue.pop();
    }
  }
}

bool TestBeamSearchTopK() {
  int32_t batch_size = 4;
  int32_t beam_size = 4;
  int32_t vocab_size = 50257;
  int32_t k = 2 * beam_size;
  int32_t batch_x_beam_x_vocab = batch_size * beam_size * vocab_size;
  std::vector<float> values(batch_x_beam_x_vocab);
  FillAndShuffle(values, batch_size, beam_size, vocab_size);

  std::vector<float> top_k_values_ref(batch_size * k);
  std::vector<int32_t> top_k_tokens_ref(batch_size * k);
  std::vector<int32_t> top_k_indices_ref(batch_size * k);
  ComputeTopKReference(values, top_k_values_ref, top_k_tokens_ref, top_k_indices_ref, batch_size, beam_size, vocab_size, k);

  const int32_t max_vocab_parts = 128;
  size_t buffer_size = batch_x_beam_x_vocab * 4                                      // input
                       + batch_size * beam_size * k * (max_vocab_parts + 1) * 2 * 4  // tmp
                       + batch_size * k * 3 * 4;                                     // output size
  void* cuda_buffer = nullptr;
  cudaMalloc(&cuda_buffer, buffer_size);
  float* values_device = (float*)cuda_buffer;
  float* top_k_1st_values_tmp = (float*)(values_device + batch_x_beam_x_vocab);
  int32_t* top_k_1st_tokens_tmp = (int32_t*)(top_k_1st_values_tmp + batch_size * beam_size * k * max_vocab_parts);
  float* top_k_2nd_values_tmp = (float*)(top_k_1st_tokens_tmp + batch_size * beam_size * k * max_vocab_parts);
  int32_t* top_k_2nd_tokens_tmp = (int32_t*)(top_k_2nd_values_tmp + batch_size * beam_size * k);
  float* top_k_value = (float*)(top_k_2nd_tokens_tmp + batch_size * beam_size * k);
  int32_t* top_k_token = (int32_t*)(top_k_value + batch_size * k);
  int32_t* top_k_indices = (int32_t*)(top_k_token + batch_size * k);
  cudaMemcpy(values_device, values.data(), batch_x_beam_x_vocab * 4, cudaMemcpyHostToDevice);

  contrib::cuda::BeamSearchTopK(values_device,
                                batch_size,
                                beam_size,
                                vocab_size,
                                k,
                                top_k_1st_values_tmp,
                                top_k_1st_tokens_tmp,
                                top_k_2nd_values_tmp,
                                top_k_2nd_tokens_tmp,
                                top_k_value,
                                top_k_token,
                                top_k_indices,
                                NULL /*stream*/);

  std::vector<float> top_k_values_host(batch_size * k);
  std::vector<int32_t> top_k_token_host(batch_size * k);
  std::vector<int32_t> top_k_indices_host(batch_size * k);
  cudaMemcpy(top_k_values_host.data(), top_k_value, batch_size * k * 4, cudaMemcpyDeviceToHost);
  cudaMemcpy(top_k_token_host.data(), top_k_token, batch_size * k * 4, cudaMemcpyDeviceToHost);
  cudaMemcpy(top_k_indices_host.data(), top_k_indices, batch_size * k * 4, cudaMemcpyDeviceToHost);
  for (int32_t i = 0; i < batch_size * k; i++) {
    if (top_k_values_ref[i] != top_k_values_host[i] ||
        top_k_tokens_ref[i] != top_k_token_host[i] ||
        top_k_indices_ref[i] != top_k_indices_host[i]) {
      return false;
    }
  }

  return true;
}

}  // namespace test
}  // namespace cuda
}  // namespace onnxruntime
#endif<|MERGE_RESOLUTION|>--- conflicted
+++ resolved
@@ -1,18 +1,13 @@
 #ifndef NDEBUG
 
-#include <cuda_runtime.h>
 #include "contrib_ops/cuda/transformers/beam_search_topk.h"
 
 #include <algorithm>
 #include <numeric>
 #include <queue>
-<<<<<<< HEAD
-#include <algorithm>
-=======
 #include <random>
 
 #include <cuda_runtime.h>
->>>>>>> 4ca62b9e
 
 namespace onnxruntime {
 namespace cuda {
