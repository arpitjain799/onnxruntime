--- conflicted
+++ resolved
@@ -18,11 +18,8 @@
 #include "core/providers/xnnpack/math/activation.h"
 #include "core/providers/xnnpack/math/math_elementwise_ops.h"
 #include "core/providers/xnnpack/nn/conv.h"
-<<<<<<< HEAD
 #include "core/providers/xnnpack/nn/depth_to_space.h"
-=======
 #include "core/providers/xnnpack/nn/conv_transpose.h"
->>>>>>> 47780b7f
 #include "core/providers/xnnpack/nn/max_pool.h"
 #include "core/providers/xnnpack/math/gemm.h"
 #include "core/providers/xnnpack/math/matmul.h"
@@ -115,14 +112,17 @@
 
 bool NodeSupportChecker::IsNodeSupported(const NodeUnit& nodeunit) {
   static std::unordered_map<std::string, CheckerFn> checkers{
-<<<<<<< HEAD
-      {"Conv", Conv::IsConvOnnxNodeSupported},
-      {"QLinearConv", Conv::IsConvOnnxNodeSupported},
-      {"MaxPool", MaxPool::IsMaxPoolOnnxNodeSupported},
-      {"AveragePool", AveragePool::IsAveragePoolOnnxNodeSupported},
-      {"GlobalAveragePool", AveragePool::IsAveragePoolOnnxNodeSupported},
-      {"QLinearGlobalAveragePool", AveragePool::IsAveragePoolOnnxNodeSupported},
-      {"Softmax", Softmax::IsSoftmaxOnnxNodeSupported},
+      {"Conv", Conv::IsOnnxNodeSupported},
+      {"ConvTranspose", ConvTranspose::IsOnnxNodeSupported},
+      {"QLinearConv", Conv::IsOnnxNodeSupported},
+      {"MaxPool", MaxPool::IsOnnxNodeSupported},
+      {"AveragePool", AveragePool::IsOnnxNodeSupported},
+      {"GlobalAveragePool", AveragePool::IsOnnxNodeSupported},
+      {"QLinearGlobalAveragePool", AveragePool::IsOnnxNodeSupported},
+      {"Softmax", Softmax::IsOnnxNodeSupported},
+      {"Resize", Resize::IsOnnxNodeSupported},
+      {"Gemm", Gemm::IsOnnxNodeSupported},
+      {"MatMul", MatMul::IsOnnxNodeSupported},
       {"Transpose", Transpose::IsOnnxNodeSupported},
       {"DepthToSpace", DepthToSpace::IsOnnxNodeSupported},
       {"Concat", Concat::IsOnnxNodeSupported},
@@ -144,17 +144,6 @@
       {"Sigmoid", ActivationOp::IsOnnxNodeSupported},
       {"Tanh", ActivationOp::IsOnnxNodeSupported},
       {"HardSwish", ActivationOp::IsOnnxNodeSupported},
-=======
-      {"Conv", Conv::IsOnnxNodeSupported},
-      {"ConvTranspose", ConvTranspose::IsOnnxNodeSupported},
-      {"QLinearConv", Conv::IsOnnxNodeSupported},
-      {"MaxPool", MaxPool::IsOnnxNodeSupported},
-      {"AveragePool", AveragePool::IsOnnxNodeSupported},
-      {"Softmax", Softmax::IsOnnxNodeSupported},
-      {"Resize", Resize::IsOnnxNodeSupported},
-      {"Gemm", Gemm::IsOnnxNodeSupported},
-      {"MatMul", MatMul::IsOnnxNodeSupported},
->>>>>>> 47780b7f
   };
   bool supported = false;
 
