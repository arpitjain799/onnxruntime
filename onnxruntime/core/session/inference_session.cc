// Copyright (c) Microsoft Corporation. All rights reserved.
// Licensed under the MIT License.

#include "core/graph/onnx_protobuf.h"
#include "core/session/inference_session.h"

#include <memory>
#include <sstream>
#include <unordered_set>
#include <list>
#include <string>
#include <thread>

#include "core/common/denormal.h"
#include "core/common/logging/logging.h"
#include "core/common/parse_string.h"
#include "core/flatbuffers/flatbuffers_utils.h"
#include "core/flatbuffers/ort_format_version.h"
#include "core/framework/bfc_arena.h"
#include "core/framework/allocatormgr.h"
#include "core/framework/error_code_helper.h"
#include "core/framework/execution_frame.h"
#include "core/framework/feeds_fetches_manager.h"
#include "core/framework/graph_partitioner.h"
#include "core/framework/kernel_def_builder.h"
#include "core/framework/kernel_registry.h"
#include "core/framework/mldata_type_utils.h"
#include "core/framework/session_state_flatbuffers_utils.h"
#include "core/framework/TensorSeq.h"
#include "core/framework/tensorprotoutils.h"
#include "core/framework/tensor_type_and_shape.h"
#include "core/framework/op_kernel_context_internal.h"
#include "core/framework/ort_value_pattern_planner.h"
#include "core/framework/utils.h"
#include "core/graph/graph_viewer.h"
#include "core/graph/model.h"
#include "core/optimizer/graph_transformer_utils.h"
#include "core/optimizer/graph_transformer.h"
#include "core/optimizer/insert_cast_transformer.h"
#include "core/optimizer/rule_based_graph_transformer.h"
#include "core/optimizer/selectors_actions/runtime_optimization_save_context.h"
#include "core/optimizer/transformer_memcpy.h"
#include "core/platform/Barrier.h"
#include "core/platform/ort_mutex.h"
#include "core/platform/threadpool.h"
#include "core/providers/cpu/controlflow/utils.h"
#include "core/providers/cpu/cpu_execution_provider.h"
#ifdef USE_DML  // TODO: This is necessary for the workaround in TransformGraph
#include "core/providers/dml/DmlExecutionProvider/src/GraphTransformer.h"
#endif
#include "core/session/environment.h"
#include "core/session/IOBinding.h"
#include "core/session/inference_session_utils.h"
#include "core/session/onnxruntime_session_options_config_keys.h"
#include "core/session/onnxruntime_run_options_config_keys.h"
#include "core/util/protobuf_parsing_utils.h"
#include "core/util/thread_utils.h"

// custom ops are not available in a minimal build unless ORT_MINIMAL_BUILD_CUSTOM_OPS is set
#if !defined(ORT_MINIMAL_BUILD) || defined(ORT_MINIMAL_BUILD_CUSTOM_OPS)
#include "core/framework/customregistry.h"
#include "core/session/custom_ops.h"
#endif

#if defined(ORT_ENABLE_ORT_FORMAT_RUNTIME_GRAPH_OPTIMIZATION)
#include "core/optimizer/ort_format_runtime_optimization/utils.h"
#endif

using namespace ONNX_NAMESPACE;
using namespace onnxruntime::common;

namespace onnxruntime {
namespace {
template <typename T>
const T* GetDateFormatString();

template <>
inline const char* GetDateFormatString<char>() {
  return "%Y-%m-%d_%H-%M-%S";
}
#ifdef _WIN32
template <>
inline const wchar_t* GetDateFormatString<wchar_t>() {
  return L"%Y-%m-%d_%H-%M-%S";
}
#endif
// TODO: use LoggingManager::GetTimestamp and date::operator<<
// (see ostream_sink.cc for an example)
// to simplify this and match the log file timestamp format.
template <typename T>
inline std::basic_string<T> GetCurrentTimeString() {
  auto now = std::chrono::system_clock::now();
  auto in_time_t = std::chrono::system_clock::to_time_t(now);
  std::tm local_tm;  // NOLINT

#ifdef _WIN32
  ORT_ENFORCE(localtime_s(&local_tm, &in_time_t) == 0);
#else
  localtime_r(&in_time_t, &local_tm);
#endif

  T time_str[32];
  OrtStrftime<T>(time_str, sizeof(time_str), GetDateFormatString<T>(), &local_tm);
  return std::basic_string<T>(time_str);
}

using NodePlacementMap = std::unordered_map<std::string, std::vector<std::string>>;

Status VerifyEachNodeIsAssignedToAnEpImpl(const Graph& graph, bool is_verbose,
                                          NodePlacementMap& node_placements) {
  for (const auto& node : graph.Nodes()) {
    const auto& node_provider = node.GetExecutionProviderType();
    if (node_provider.empty()) {
      return ORT_MAKE_STATUS(ONNXRUNTIME, NOT_IMPLEMENTED,
                             "Could not find an implementation for ",
                             node.OpType(), "(", node.SinceVersion(), ") node with name '", node.Name(), "'");
    }

#if !defined(ORT_MINIMAL_BUILD)
    if (is_verbose) {  // TODO: should we disable this if the number of nodes is above a certain threshold?
      const std::string node_str = node.OpType() + " (" + node.Name() + ")";
      node_placements[node_provider].push_back(node_str);
    }
#endif  // !defined(ORT_MINIMAL_BUILD)

    // recurse into subgraphs
    const auto subgraphs = node.GetSubgraphs();
    for (const auto& subgraph : subgraphs) {
      const auto status = VerifyEachNodeIsAssignedToAnEpImpl(*subgraph, is_verbose, node_placements);
      if (!status.IsOK()) {
        return status;
      }
    }
  }

  return Status::OK();
}

Status VerifyEachNodeIsAssignedToAnEp(const Graph& graph, const logging::Logger& logger) {
  NodePlacementMap node_placements{};
#if !defined(ORT_MINIMAL_BUILD)
  const bool is_verbose_mode = logger.GetSeverity() == logging::Severity::kVERBOSE;
#else
  ORT_UNUSED_PARAMETER(logger);
  const bool is_verbose_mode = false;
#endif  // !defined(ORT_MINIMAL_BUILD)

  const auto status = VerifyEachNodeIsAssignedToAnEpImpl(graph, is_verbose_mode, node_placements);

#if !defined(ORT_MINIMAL_BUILD)
  // print placement info
  if (is_verbose_mode) {
    LOGS(logger, VERBOSE) << "Node placements";
    if (node_placements.size() == 1) {
      LOGS(logger, VERBOSE) << "All nodes have been placed on [" << node_placements.begin()->first << "].";
    } else {
      for (const auto& pr : node_placements) {
        std::ostringstream all_nodes_str;
        std::copy(pr.second.begin(), pr.second.end(), std::ostream_iterator<std::string>(all_nodes_str, ", "));
        LOGS(logger, VERBOSE) << " Provider: [" << pr.first << "]"
                              << ": [" << all_nodes_str.str() << "]";
      }
    }
  }
#endif  // !defined(ORT_MINIMAL_BUILD)

  return status;
}
}  // namespace

std::atomic<uint32_t> InferenceSession::global_session_id_{1};

static Status FinalizeSessionOptions(const SessionOptions& user_provided_session_options,
                                     const ONNX_NAMESPACE::ModelProto& model_proto,
                                     bool is_model_proto_parsed,
                                     /*out*/ SessionOptions& finalized_session_options) {
#if !defined(ORT_MINIMAL_BUILD)
  const logging::Logger& default_logger = logging::LoggingManager::DefaultLogger();

  // By now the environment should have initialized. (It is enforced prior to this.)
  const Env& env_instance = Env::Default();

  bool session_options_from_model = false;

  // Get the value held by the environment variable - kOrtLoadConfigFromModelEnvVar
  const std::string load_config_from_model_env_var_value =
      env_instance.GetEnvironmentVar(inference_session_utils::kOrtLoadConfigFromModelEnvVar);

  // Ascertain if the model is to be read for the ORT config from the afore parsed env var
  if (!load_config_from_model_env_var_value.empty()) {
    // Check if the env var contains an unsupported value
    if (load_config_from_model_env_var_value.length() > 1 ||
        (load_config_from_model_env_var_value[0] != '0' && load_config_from_model_env_var_value[0] != '1')) {
      std::ostringstream oss;
      oss << "The only supported values for the environment variable "
          << inference_session_utils::kOrtLoadConfigFromModelEnvVar << " are '0' and '1'. "
          << "The environment variable contained the value: " << load_config_from_model_env_var_value;
      return ORT_MAKE_STATUS(ONNXRUNTIME, INVALID_ARGUMENT, oss.str());
    }

    if (load_config_from_model_env_var_value[0] == '1') {
      LOGS(default_logger, INFO) << "Reading the provided model for the ORT config";
      session_options_from_model = true;
    }
  }

  // The model is to be read for an ORT config json that may hold some/all session options
  if (session_options_from_model) {
    SessionOptions constructed_session_options;

    // In theory we should not hit this condition unless this internal class' APIs are being called incorrectly.
    // This is a good sanity check to enforce that the model has been parsed prior to looking into it for ort config.
    ORT_ENFORCE(is_model_proto_parsed, "ModelProto needs to be parsed to check for ORT config within it");

    // Use default logger as the session_logger_ hasn't been initialized yet.
    inference_session_utils::JsonConfigParser config_parser(default_logger);

    auto status = config_parser.ParseOrtConfigJsonInModelProto(model_proto);
    if (!status.IsOK()) {
      return status;
    }

    status = config_parser.ParseSessionOptionsFromModelProto(constructed_session_options);
    if (!status.IsOK()) {
      return status;
    }

    // use the constructed session options
    finalized_session_options = constructed_session_options;
  } else {
    // use user provided session options instance
    finalized_session_options = user_provided_session_options;
  }
#else
  ORT_UNUSED_PARAMETER(model_proto);
  ORT_UNUSED_PARAMETER(is_model_proto_parsed);
  finalized_session_options = user_provided_session_options;
#endif  // !defined(ORT_MINIMAL_BUILD)

  return Status::OK();
}

void InferenceSession::ConstructorCommon(const SessionOptions& session_options,
                                         const Environment& session_env) {
  auto status = FinalizeSessionOptions(session_options, model_proto_, is_model_proto_parsed_, session_options_);
  // a monotonically increasing session id for use in telemetry
  session_id_ = global_session_id_.fetch_add(1);
  ORT_ENFORCE(status.IsOK(), "Could not finalize session options while constructing the inference session. Error Message: ",
              status.ErrorMessage());

  // The call to InitLogger depends on the final state of session_options_. Hence it should be invoked
  // after the invocation of FinalizeSessionOptions.
  InitLogger(logging_manager_);  // this sets session_logger_ so that it can be used for logging after this point.

#if !defined(ORT_MINIMAL_BUILD)
  // Update the number of steps for the graph transformer manager using the "finalized" session options
  ORT_ENFORCE(graph_transformation_mgr_.SetSteps(session_options_.max_num_graph_transformation_steps).IsOK());
#endif

  bool set_denormal_as_zero =
      session_options_.config_options.GetConfigOrDefault(kOrtSessionOptionsConfigSetDenormalAsZero, "0") == "1";

  // The only first session option for flush-to-zero and denormal-as-zero is effective to main thread and OpenMP threads.
  {
    static std::once_flag once;

    std::call_once(once, [&] {
#ifdef _OPENMP
      InitializeWithDenormalAsZero(set_denormal_as_zero);
#endif
      SetDenormalAsZero(set_denormal_as_zero);

      LOGS(*session_logger_, INFO) << "Flush-to-zero and denormal-as-zero are " << ((set_denormal_as_zero) ? "on" : "off");
    });
  }

  use_per_session_threads_ = session_options.use_per_session_threads;

  if (use_per_session_threads_) {
    LOGS(*session_logger_, INFO) << "Creating and using per session threadpools since use_per_session_threads_ is true";
    {
      if (session_options.thread_pool) {
        thread_pool_.reset(new concurrency::CustomThreadPool(session_options.thread_pool));
      } else {
        bool allow_intra_op_spinning =
            session_options_.config_options.GetConfigOrDefault(kOrtSessionOptionsConfigAllowIntraOpSpinning, "1") == "1";
        OrtThreadPoolParams to = session_options_.intra_op_param;
        std::basic_stringstream<ORTCHAR_T> ss;
        if (to.name) {
          ss << to.name << ORT_TSTR("-");
        }
        ss << ORT_TSTR("session-") << session_id_ << ORT_TSTR("-intra-op");
        thread_pool_name_ = ss.str();
        to.name = thread_pool_name_.c_str();
        to.set_denormal_as_zero = set_denormal_as_zero;
        // If the thread pool can use all the processors, then
        // we set affinity of each thread to each processor.
        to.auto_set_affinity = to.thread_pool_size == 0 &&
                               session_options_.execution_mode == ExecutionMode::ORT_SEQUENTIAL &&
                               to.affinity_vec_len == 0;
        to.allow_spinning = allow_intra_op_spinning;
        thread_pool_ =
            concurrency::CreateThreadPool(&Env::Default(), to, concurrency::ThreadPoolType::INTRA_OP);
      }
<<<<<<< HEAD
=======
      ss << ORT_TSTR("session-") << session_id_ << ORT_TSTR("-intra-op");
      thread_pool_name_ = ss.str();
      to.name = thread_pool_name_.c_str();
      to.set_denormal_as_zero = set_denormal_as_zero;
      // If the thread pool can use all the processors, then
      // we set affinity of each thread to each processor.
      to.auto_set_affinity = to.thread_pool_size == 0 &&
                             session_options_.execution_mode == ExecutionMode::ORT_SEQUENTIAL &&
                             to.affinity_vec_len == 0;
      to.allow_spinning = allow_intra_op_spinning;

      // Set custom threading functions
      to.custom_create_thread_fn = session_options_.custom_create_thread_fn;
      to.custom_thread_creation_options = session_options.custom_thread_creation_options;
      to.custom_join_thread_fn = session_options_.custom_join_thread_fn;
      if (to.custom_create_thread_fn) {
        ORT_ENFORCE(to.custom_join_thread_fn, "custom join thread function not set for intra op thread pool");
      }
      thread_pool_ =
          concurrency::CreateThreadPool(&Env::Default(), to, concurrency::ThreadPoolType::INTRA_OP);
>>>>>>> 3f5c1e1c
    }
    if (session_options_.execution_mode == ExecutionMode::ORT_PARALLEL) {
      bool allow_inter_op_spinning =
          session_options_.config_options.GetConfigOrDefault(kOrtSessionOptionsConfigAllowInterOpSpinning, "1") == "1";
      OrtThreadPoolParams to = session_options_.inter_op_param;
      // If the thread pool can use all the processors, then
      // we set thread affinity.
      to.auto_set_affinity =
          to.thread_pool_size == 0 && session_options_.execution_mode == ExecutionMode::ORT_SEQUENTIAL;
      std::basic_stringstream<ORTCHAR_T> ss;
      if (to.name) {
        ss << to.name << ORT_TSTR("-");
      }
      ss << ORT_TSTR("session-") << session_id_ << ORT_TSTR("-inter-op");
      inter_thread_pool_name_ = ss.str();
      to.name = inter_thread_pool_name_.c_str();
      to.set_denormal_as_zero = set_denormal_as_zero;
      to.allow_spinning = allow_inter_op_spinning;

      // Set custom threading functions
      to.custom_create_thread_fn = session_options_.custom_create_thread_fn;
      to.custom_thread_creation_options = session_options.custom_thread_creation_options;
      to.custom_join_thread_fn = session_options_.custom_join_thread_fn;
      if (to.custom_create_thread_fn) {
        ORT_ENFORCE(to.custom_join_thread_fn, "custom join thread function not set for inter op thread pool");
      }
      inter_op_thread_pool_ =
          concurrency::CreateThreadPool(&Env::Default(), to, concurrency::ThreadPoolType::INTER_OP);
      if (inter_op_thread_pool_ == nullptr) {
        LOGS(*session_logger_, INFO) << "Failed to create the inter-op thread pool for the parallel executor, setting ExecutionMode to SEQUENTIAL";
        session_options_.execution_mode = ExecutionMode::ORT_SEQUENTIAL;
      }
    }
  } else {
    LOGS(*session_logger_, INFO) << "Using global/env threadpools since use_per_session_threads_ is false";
    intra_op_thread_pool_from_env_ = session_env.GetIntraOpThreadPool();
    inter_op_thread_pool_from_env_ = session_env.GetInterOpThreadPool();
    ORT_ENFORCE(session_env.EnvCreatedWithGlobalThreadPools(),
                "When the session is not configured to use per session"
                " threadpools, the env must be created with the the CreateEnvWithGlobalThreadPools API.");
  }

  session_profiler_.Initialize(session_logger_);
  if (session_options_.enable_profiling) {
    StartProfiling(session_options_.profile_file_prefix);
  }

  telemetry_ = {};
  allocator_manager_ = std::make_shared<onnxruntime::AllocatorManager>();
}

InferenceSession::InferenceSession(const SessionOptions& session_options, const Environment& session_env)
    :
#if !defined(ORT_MINIMAL_BUILD)
      graph_transformation_mgr_(session_options.max_num_graph_transformation_steps),
      insert_cast_transformer_("CastFloat16Transformer"),
#endif
      logging_manager_(session_env.GetLoggingManager()),
      environment_(session_env) {
  // Initialize assets of this session instance
  ConstructorCommon(session_options, session_env);
}

#if !defined(ORT_MINIMAL_BUILD)
InferenceSession::InferenceSession(const SessionOptions& session_options, const Environment& session_env,
                                   const std::string& model_uri)
    : model_location_(ToWideString(model_uri)),
      graph_transformation_mgr_(session_options.max_num_graph_transformation_steps),
      insert_cast_transformer_("CastFloat16Transformer"),
      logging_manager_(session_env.GetLoggingManager()),
      environment_(session_env) {
  auto status = Model::Load(model_location_, model_proto_);
  ORT_ENFORCE(status.IsOK(), "Given model could not be parsed while creating inference session. Error message: ",
              status.ErrorMessage());
  is_model_proto_parsed_ = true;
  // Finalize session options and initialize assets of this session instance
  ConstructorCommon(session_options, session_env);
}

#ifdef _WIN32
InferenceSession::InferenceSession(const SessionOptions& session_options,
                                   const Environment& session_env,
                                   const std::wstring& model_uri)
    : graph_transformation_mgr_(session_options.max_num_graph_transformation_steps),
      insert_cast_transformer_("CastFloat16Transformer"),
      logging_manager_(session_env.GetLoggingManager()),
      environment_(session_env) {
  model_location_ = ToWideString(model_uri);
  auto status = Model::Load(model_location_, model_proto_);
  ORT_ENFORCE(status.IsOK(), "Given model could not be parsed while creating inference session. Error message: ",
              status.ErrorMessage());
  is_model_proto_parsed_ = true;
  // Finalize session options and initialize assets of this session instance
  ConstructorCommon(session_options, session_env);
}
#endif

InferenceSession::InferenceSession(const SessionOptions& session_options, const Environment& session_env,
                                   std::istream& model_istream)
    : graph_transformation_mgr_(session_options.max_num_graph_transformation_steps),
      insert_cast_transformer_("CastFloat16Transformer"),
      logging_manager_(session_env.GetLoggingManager()),
      environment_(session_env) {
  Status st = Model::Load(model_istream, &model_proto_);
  ORT_ENFORCE(st.IsOK(), "Could not parse model successfully while constructing the inference session");
  is_model_proto_parsed_ = true;
  // Finalize session options and initialize assets of this session instance
  ConstructorCommon(session_options, session_env);
}

InferenceSession::InferenceSession(const SessionOptions& session_options, const Environment& session_env,
                                   const void* model_data, int model_data_len)
    : graph_transformation_mgr_(session_options.max_num_graph_transformation_steps),
      insert_cast_transformer_("CastFloat16Transformer"),
      logging_manager_(session_env.GetLoggingManager()),
      environment_(session_env) {
  const bool result = model_proto_.ParseFromArray(model_data, model_data_len);
  ORT_ENFORCE(result, "Could not parse model successfully while constructing the inference session");
  is_model_proto_parsed_ = true;
  // Finalize session options and initialize assets of this session instance
  ConstructorCommon(session_options, session_env);
}

#endif  // !defined(ORT_MINIMAL_BUILD)

InferenceSession::~InferenceSession() {
  if (session_options_.enable_profiling) {
    ORT_TRY {
      EndProfiling();
    }
    ORT_CATCH(const std::exception& e) {
      // TODO: Currently we have no way to transport this error to the API user
      // Maybe this should be refactored, so that profiling must be explicitly
      // started and stopped via C-API functions.
      // And not like now a session option and therefore profiling must be started
      // and stopped implicitly.
      ORT_HANDLE_EXCEPTION([&]() {
        LOGS(*session_logger_, ERROR) << "Error during EndProfiling(): " << e.what();
      });
    }
    ORT_CATCH(...) {
      LOGS(*session_logger_, ERROR) << "Unknown error during EndProfiling()";
    }
  }

#ifdef ONNXRUNTIME_ENABLE_INSTRUMENT
  if (session_activity_started_)
    TraceLoggingWriteStop(session_activity, "OrtInferenceSessionActivity");
#endif
#if !defined(ORT_MINIMAL_BUILD) && defined(ORT_MEMORY_PROFILE)
  MemoryInfo::GenerateMemoryProfile();
#endif
}

common::Status InferenceSession::RegisterExecutionProvider(const std::shared_ptr<IExecutionProvider>& p_exec_provider) {
  if (p_exec_provider == nullptr) {
    return Status(common::ONNXRUNTIME, common::FAIL, "Received nullptr for exec provider");
  }

  std::lock_guard<onnxruntime::OrtMutex> l(session_mutex_);

  if (is_inited_) {
    // adding an EP is pointless as the graph as already been partitioned so no nodes will be assigned to
    // the new EP
    LOGS(*session_logger_, ERROR) << "Execution providers must be registered before the session is initialized. ";
    return common::Status(common::ONNXRUNTIME, common::FAIL,
                          "Execution providers must be registered before the session is initialized.");
  }

  const std::string& provider_type = p_exec_provider->Type();

  p_exec_provider->RegisterAllocator(allocator_manager_);

  // Some session option values (default or user provided) may not work with some EPs.
  // Rather than put the onus on the user to know these, make the appropriate change while logging the change.
  if (provider_type == onnxruntime::kDmlExecutionProvider) {
    // DML's memory is not byte addressable and hence mem pattern doesn't work.
    if (session_options_.enable_mem_pattern) {
      LOGS(*session_logger_, WARNING)
          << "Having memory pattern enabled is not supported while using the DML Execution Provider. "
          << "So disabling it for this session since it uses the DML Execution Provider.";
      session_options_.enable_mem_pattern = false;
    }

    // Parallel execution mode does not support DML EP
    if (session_options_.execution_mode != ExecutionMode::ORT_SEQUENTIAL) {
      LOGS(*session_logger_, WARNING)
          << "Parallel execution mode does not support the DML Execution Provider. "
          << "So making the execution mode sequential for this session since it uses the DML Execution Provider.";

      session_options_.execution_mode = ExecutionMode::ORT_SEQUENTIAL;
    }
  }

  if (provider_type == onnxruntime::kCudaExecutionProvider) {
    // Parallel execution mode does not support the CUDA EP
    if (session_options_.execution_mode != ExecutionMode::ORT_SEQUENTIAL) {
      LOGS(*session_logger_, WARNING)
          << "Parallel execution mode does not support the CUDA Execution Provider. "
          << "So making the execution mode sequential for this session since it uses the CUDA Execution Provider.";
      session_options_.execution_mode = ExecutionMode::ORT_SEQUENTIAL;
    }

    auto trt_ep = execution_providers_.Get(kTensorrtExecutionProvider);
    if (trt_ep) {
      ORT_RETURN_IF_ERROR(p_exec_provider->SetComputeStream(trt_ep->GetComputeStream()));
    }
  }

  VLOGS(*session_logger_, 1) << "Adding execution provider of type: " << provider_type;
  auto p_data_xfr = p_exec_provider->GetDataTransfer();
  if (p_data_xfr) {
    auto st = data_transfer_mgr_.RegisterDataTransfer(std::move(p_data_xfr));
    if (!st.IsOK()) {
      return st;
    }
  }

  p_exec_provider->SetLogger(session_logger_);
  session_profiler_.AddEpProfilers(p_exec_provider->GetProfiler());
  return execution_providers_.Add(provider_type, p_exec_provider);
}

// Custom Op support
#if !defined(ORT_MINIMAL_BUILD) || defined(ORT_MINIMAL_BUILD_CUSTOM_OPS)
common::Status InferenceSession::AddCustomOpDomains(const std::vector<OrtCustomOpDomain*>& op_domains) {
  std::shared_ptr<CustomRegistry> custom_registry;
  ORT_RETURN_IF_ERROR_SESSIONID_(CreateCustomRegistry(op_domains, custom_registry));
  ORT_RETURN_IF_ERROR_SESSIONID_(RegisterCustomRegistry(custom_registry));
  return Status::OK();
}

common::Status InferenceSession::RegisterCustomRegistry(std::shared_ptr<CustomRegistry> custom_registry) {
  if (custom_registry == nullptr) {
    return Status(common::ONNXRUNTIME, common::FAIL, "Received nullptr for custom registry");
  }

  custom_registries_.push_back(custom_registry);

  // Insert session-level customized kernel registry.
  kernel_registry_manager_.RegisterKernelRegistry(custom_registry->GetKernelRegistry());

#if !defined(ORT_MINIMAL_BUILD)
  custom_schema_registries_.push_back(custom_registry->GetOpschemaRegistry());
#endif
  return Status::OK();
}
#endif  // !defined(ORT_MINIMAL_BUILD) || defined(ORT_MINIMAL_BUILD_CUSTOM_OPS)

#if !defined(ORT_MINIMAL_BUILD)
common::Status InferenceSession::RegisterGraphTransformer(
    std::unique_ptr<onnxruntime::GraphTransformer> p_graph_transformer, TransformerLevel level) {
  if (p_graph_transformer == nullptr) {
    return Status(common::ONNXRUNTIME, common::FAIL, "Received nullptr for graph transformer");
  }

  std::lock_guard<onnxruntime::OrtMutex> l(session_mutex_);

  if (is_inited_) {
    // adding a transformer now is pointless as the graph as already been transformed
    LOGS(*session_logger_, ERROR) << "Graph transformers must be registered before the session is initialized.";
    return common::Status(common::ONNXRUNTIME, common::FAIL,
                          "Graph transformers must be registered before the session is initialized.");
  }

  return graph_transformation_mgr_.Register(std::move(p_graph_transformer), level);
}

common::Status InferenceSession::FilterEnabledOptimizers(const std::unordered_set<std::string>& optimizers_to_disable) {
  optimizers_to_disable_ = optimizers_to_disable;
  return Status::OK();
}

common::Status InferenceSession::SaveToOrtFormat(const std::basic_string<ORTCHAR_T>& filepath) const {
  ORT_RETURN_IF_NOT(FLATBUFFERS_LITTLEENDIAN, "ort format only supports little-endian machines");

  // Get the byte size of the ModelProto and round it to the next MB and use it as flatbuffers' init_size
  // TODO: Investigate whether we should set a max size, and clarify the cost of having a buffer smaller than
  // what the total flatbuffers serialized size will be.
  constexpr size_t m_bytes = 1024 * 1024;
  size_t fbs_buffer_size = std::max(m_bytes, model_->ToProto().ByteSizeLong());
  fbs_buffer_size = ((fbs_buffer_size + m_bytes - 1) / m_bytes) * m_bytes;
  flatbuffers::FlatBufferBuilder builder(fbs_buffer_size);

  auto ort_model_version = builder.CreateString(kOrtModelVersion);
  flatbuffers::Offset<fbs::Model> model;
  ORT_RETURN_IF_ERROR(
      model_->SaveToOrtFormat(builder, model));

  flatbuffers::Offset<fbs::SessionState> session_state;
  ORT_RETURN_IF_ERROR(
      session_state_->SaveToOrtFormat(builder, session_state));

  fbs::InferenceSessionBuilder sb(builder);
  sb.add_ort_version(ort_model_version);
  sb.add_model(model);
  sb.add_session_state(session_state);
  auto session = sb.Finish();
  builder.Finish(session, fbs::InferenceSessionIdentifier());

  // TODO: Do we need to catch any std::exceptions from creating/writing to disk and convert to Status codes?
  {
    std::ofstream file(filepath, std::ios::binary);

    uint8_t* buf = builder.GetBufferPointer();
    int size = builder.GetSize();
    file.write(reinterpret_cast<const char*>(buf), size);
    file.close();
  }

  return Status::OK();
}

common::Status InferenceSession::Load(std::function<common::Status(std::shared_ptr<Model>&)> loader,
                                      const std::string& event_name) {
  Status status = Status::OK();
  TimePoint tp;
  if (session_profiler_.IsEnabled()) {
    tp = session_profiler_.Start();
  }
  ORT_TRY {
    std::lock_guard<onnxruntime::OrtMutex> l(session_mutex_);
    if (is_model_loaded_) {  // already loaded
      LOGS(*session_logger_, ERROR) << "This session already contains a loaded model.";
      return common::Status(common::ONNXRUNTIME, common::MODEL_LOADED, "This session already contains a loaded model.");
    }

    std::shared_ptr<onnxruntime::Model> p_tmp_model;
    status = loader(p_tmp_model);
    ORT_RETURN_IF_ERROR_SESSIONID_(status);

    model_ = p_tmp_model;

    status = DoPostLoadProcessing(*model_);
    ORT_RETURN_IF_ERROR_SESSIONID_(status);

    // all steps complete, mark the model as loaded.
    is_model_loaded_ = true;

    telemetry_.event_name_ = event_name;
  }
  ORT_CATCH(const std::exception& ex) {
    ORT_HANDLE_EXCEPTION([&]() {
      status = Status(common::ONNXRUNTIME, common::FAIL, "Exception during loading: " + std::string(ex.what()));
    });
  }
  ORT_CATCH(...) {
    LOGS(*session_logger_, ERROR) << "Unknown exception in Load()";
    status = Status(common::ONNXRUNTIME, common::RUNTIME_EXCEPTION, "Encountered unknown exception in Load()");
  }

  if (session_profiler_.IsEnabled()) {
    session_profiler_.EndTimeAndRecordEvent(profiling::SESSION_EVENT, event_name, tp);
  }

  return status;
}

template <typename T>
common::Status InferenceSession::Load(const std::basic_string<T>& model_uri) {
  model_location_ = ToWideString(model_uri);
  auto loader = [this](std::shared_ptr<onnxruntime::Model>& model) {
#ifdef ENABLE_LANGUAGE_INTEROP_OPS
    LoadInterOp(model_location_, interop_domains_, [&](const char* msg) { LOGS(*session_logger_, WARNING) << msg; });
    for (const auto& domain : interop_domains_) {
      ORT_RETURN_IF_ERROR(AddCustomOpDomains({domain.get()}));
    }
#endif
    return onnxruntime::Model::Load(model_location_, model, HasLocalSchema() ? &custom_schema_registries_ : nullptr,
                                    *session_logger_);
  };

  common::Status st = Load(loader, "model_loading_uri");
  if (!st.IsOK()) {
    std::ostringstream oss;
    oss << "Load model from " << ToMBString(model_uri) << " failed:" << st.ErrorMessage();
    return common::Status(st.Category(), st.Code(), oss.str());
  }
  return Status::OK();
}

#endif  // !defined(ORT_MINIMAL_BUILD)

common::Status InferenceSession::Load(const std::string& model_uri) {
  std::string model_type = session_options_.config_options.GetConfigOrDefault(kOrtSessionOptionsConfigLoadModelFormat, "");
  bool has_explicit_type = !model_type.empty();

  if ((has_explicit_type && model_type == "ORT") ||
      (!has_explicit_type && fbs::utils::IsOrtFormatModel(model_uri))) {
    return LoadOrtModel(model_uri);
  }

#if !defined(ORT_MINIMAL_BUILD)
  if (is_model_proto_parsed_) {
    return ORT_MAKE_STATUS(ONNXRUNTIME, FAIL,
                           "ModelProto corresponding to the model to be loaded has already been parsed. "
                           "Invoke Load().");
  }

  return Load<char>(model_uri);
#else
  return ORT_MAKE_STATUS(ONNXRUNTIME, INVALID_ARGUMENT, "ONNX format model is not supported in this build.");
#endif
}

#ifdef _WIN32
common::Status InferenceSession::Load(const std::wstring& model_uri) {
  std::string model_type = session_options_.config_options.GetConfigOrDefault(kOrtSessionOptionsConfigLoadModelFormat, "");
  bool has_explicit_type = !model_type.empty();

  if ((has_explicit_type && model_type == "ORT") ||
      (!has_explicit_type && fbs::utils::IsOrtFormatModel(model_uri))) {
    return LoadOrtModel(model_uri);
  }

#if !defined(ORT_MINIMAL_BUILD)
  if (is_model_proto_parsed_) {
    return ORT_MAKE_STATUS(ONNXRUNTIME, FAIL,
                           "ModelProto corresponding to the model to be loaded has already been parsed. "
                           "Invoke Load().");
  }

  return Load<PATH_CHAR_TYPE>(model_uri);
#else
  return ORT_MAKE_STATUS(ONNXRUNTIME, INVALID_ARGUMENT, "ONNX format model is not supported in this build.");
#endif
}
#endif

common::Status InferenceSession::Load(const void* model_data, int model_data_len) {
  std::string model_type = session_options_.config_options.GetConfigOrDefault(kOrtSessionOptionsConfigLoadModelFormat, "");
  bool has_explicit_type = !model_type.empty();

  if ((has_explicit_type && model_type == "ORT") ||
      (!has_explicit_type &&
       fbs::utils::IsOrtFormatModelBytes(model_data, model_data_len))) {
    return LoadOrtModel(model_data, model_data_len);
  }

#if !defined(ORT_MINIMAL_BUILD)
  if (is_model_proto_parsed_) {
    return ORT_MAKE_STATUS(ONNXRUNTIME, FAIL,
                           "ModelProto corresponding to the model to be loaded has already been parsed. "
                           "Invoke Load().");
  }

  auto loader = [this, model_data, model_data_len](std::shared_ptr<onnxruntime::Model>& model) {
    ModelProto model_proto;

    const bool result = model_proto.ParseFromArray(model_data, model_data_len);
    if (!result) {
      return Status(common::ONNXRUNTIME, common::INVALID_PROTOBUF,
                    "Failed to load model because protobuf parsing failed.");
    }
#ifdef ENABLE_LANGUAGE_INTEROP_OPS
    LoadInterOp(model_proto, interop_domains_, [&](const char* msg) { LOGS(*session_logger_, WARNING) << msg; });
    for (const auto& domain : interop_domains_) {
      ORT_RETURN_IF_ERROR(AddCustomOpDomains({domain.get()}));
    }
#endif

    return onnxruntime::Model::Load(std::move(model_proto), PathString(), model,
                                    HasLocalSchema() ? &custom_schema_registries_ : nullptr, *session_logger_);
  };

  return Load(loader, "model_loading_array");
#else
  return ORT_MAKE_STATUS(ONNXRUNTIME, INVALID_ARGUMENT, "ONNX format model is not supported in this build.");
#endif
}

#if !defined(ORT_MINIMAL_BUILD)

common::Status InferenceSession::Load(const ModelProto& model_proto) {
  if (is_model_proto_parsed_) {
    return ORT_MAKE_STATUS(ONNXRUNTIME, FAIL,
                           "ModelProto corresponding to the model to be loaded has already been parsed. "
                           "Invoke Load().");
  }

  auto loader = [this, &model_proto](std::shared_ptr<onnxruntime::Model>& model) {
#ifdef ENABLE_LANGUAGE_INTEROP_OPS
    LoadInterOp(model_proto, interop_domains_, [&](const char* msg) { LOGS(*session_logger_, WARNING) << msg; });
    for (const auto& domain : interop_domains_) {
      ORT_RETURN_IF_ERROR(AddCustomOpDomains({domain.get()}));
    }
#endif
    // This call will create a copy of model_proto and the constructed model instance will own the copy thereafter
    return onnxruntime::Model::Load(model_proto, PathString(), model,
                                    HasLocalSchema() ? &custom_schema_registries_ : nullptr, *session_logger_);
  };

  return Load(loader, "model_loading_proto");
}

common::Status InferenceSession::Load(std::unique_ptr<ModelProto> p_model_proto) {
  if (is_model_proto_parsed_) {
    return ORT_MAKE_STATUS(ONNXRUNTIME, FAIL,
                           "ModelProto corresponding to the model to be loaded has already been parsed. "
                           "Invoke Load().");
  }

  auto loader = [this, &p_model_proto](std::shared_ptr<onnxruntime::Model>& model) {
#ifdef ENABLE_LANGUAGE_INTEROP_OPS
    LoadInterOp(*p_model_proto, interop_domains_, [&](const char* msg) { LOGS(*session_logger_, WARNING) << msg; });
    for (const auto& domain : interop_domains_) {
      ORT_RETURN_IF_ERROR(AddCustomOpDomains({domain.get()}));
    }
#endif
    return onnxruntime::Model::Load(std::move(*p_model_proto), PathString(), model,
                                    HasLocalSchema() ? &custom_schema_registries_ : nullptr, *session_logger_);
  };

  return Load(loader, "model_loading_proto");
}

common::Status InferenceSession::Load(std::istream& model_istream, bool allow_released_opsets_only) {
  if (is_model_proto_parsed_) {
    return ORT_MAKE_STATUS(ONNXRUNTIME, FAIL,
                           "ModelProto corresponding to the model to be loaded has already been parsed. "
                           "Invoke Load().");
  }

  auto loader = [this, &model_istream, &allow_released_opsets_only](std::shared_ptr<onnxruntime::Model>& model) {
    ModelProto model_proto;
    Status st = Model::Load(model_istream, &model_proto);
    if (!st.IsOK()) {
      return st;
    }
#ifdef ENABLE_LANGUAGE_INTEROP_OPS
    LoadInterOp(model_proto, interop_domains_, [&](const char* msg) { LOGS(*session_logger_, WARNING) << msg; });
    for (const auto& domain : interop_domains_) {
      ORT_RETURN_IF_ERROR(AddCustomOpDomains({domain.get()}));
    }
#endif
    return onnxruntime::Model::Load(std::move(model_proto), PathString(), model,
                                    HasLocalSchema() ? &custom_schema_registries_ : nullptr,
                                    *session_logger_, allow_released_opsets_only);
  };

  return Load(loader, "model_loading_istream");
}

common::Status InferenceSession::Load() {
  if (!is_model_proto_parsed_) {
    return ORT_MAKE_STATUS(ONNXRUNTIME, FAIL,
                           "ModelProto corresponding to the model to be loaded has not been parsed yet. "
                           "This API should be called in conjunction with a ctor that takes a model abstraction.");
  }

  auto loader = [this](std::shared_ptr<onnxruntime::Model>& model) {
#ifdef ENABLE_LANGUAGE_INTEROP_OPS
    LoadInterOp(this->model_proto_, interop_domains_, [&](const char* msg) { LOGS(*session_logger_, WARNING) << msg; });
    for (const auto& domain : interop_domains_) {
      ORT_RETURN_IF_ERROR(AddCustomOpDomains({domain.get()}));
    }
#endif
    // Pass on ownership of the parsed ModelProto to the Model instance (its job here is done by this stage)
    return Model::Load(std::move(this->model_proto_), model_location_, model,
                       HasLocalSchema() ? &custom_schema_registries_ : nullptr, *session_logger_);
  };

  return Load(loader, "model_loading_from_saved_proto");
}

common::Status InferenceSession::TransformGraph(onnxruntime::Graph& graph,
                                                const onnxruntime::GraphTransformerManager& graph_transformer_mgr,
                                                const ExecutionProviders& providers,
                                                KernelRegistryManager& kernel_registry_manager,
                                                const InsertCastTransformer& insert_cast_transformer,
                                                SessionState& session_state,
                                                bool saving_model_in_ort_format) {
  // The transformer order:
  // 1. built-in graph rewriter
  // 2. each execution provider's transformer
  // 3. do node placement according to kernel definition
  // 4. insert copy nodes
  // 5. insert cast nodes.

  // first apply global(execution provider independent),  level 1(default/system/basic) graph to graph optimizations
  ORT_RETURN_IF_ERROR_SESSIONID_(
      graph_transformer_mgr.ApplyTransformers(graph, TransformerLevel::Level1, *session_logger_));

#ifdef USE_DML
  // TODO: this is a temporary workaround to apply the DML EP's custom graph transformer prior to partitioning. This
  // transformer applies DML-specific fusions that go beyond what ORT offers by default. Ideally the DML EP should
  // apply these transforms during partitioning, but the full mutable Graph object isn't exposed to
  // IExecutionProvider::GetCapability, which is necessary for the DML EP's transforms.
  //
  // To prevent this from interfering with other EPs, we only apply this transform if the DML EP is the only one that's
  // registered (aside from the CPU EP, which is always registered by default.)
  if (execution_providers_.Get(kDmlExecutionProvider) && execution_providers_.NumProviders() <= 2) {
    Dml::GraphTransformer dml_transformer(onnxruntime::kDmlExecutionProvider,
                                          execution_providers_.Get(kDmlExecutionProvider));

    bool modified = false;
    ORT_RETURN_IF_ERROR_SESSIONID_(dml_transformer.Apply(graph, modified, *session_logger_));
  }
#endif

  // if saving model to ORT format we only assign nodes a custom EP can handle and don't compile them.
  // we do this to preserve the original nodes in the model but prevent optimizers from changing them.
  // at runtime, the ORT format model will re-do the partitioning/compilation of these nodes, which may change
  // to cover fewer nodes due to device capabilities.
  auto mode = saving_model_in_ort_format ? GraphPartitioner::Mode::kAssignOnly
                                         : GraphPartitioner::Mode::kNormal;

  // Do partitioning based on execution providers' capability.
  GraphPartitioner partitioner(kernel_registry_manager, providers);
  ORT_RETURN_IF_ERROR_SESSIONID_(partitioner.Partition(graph, session_state.ExportDll(),
                                                       session_state.GetMutableFuncMgr(), mode));

  // apply transformers except default transformers
  // Default transformers are required for correctness and they are owned and run by inference session
  for (int i = static_cast<int>(TransformerLevel::Level1); i <= static_cast<int>(TransformerLevel::MaxLevel); i++) {
    ORT_RETURN_IF_ERROR_SESSIONID_(
        graph_transformer_mgr.ApplyTransformers(graph, static_cast<TransformerLevel>(i), *session_logger_));
  }

  bool modified = false;
  // Insert cast node/s.
  ORT_RETURN_IF_ERROR_SESSIONID_(insert_cast_transformer.Apply(graph, modified, *session_logger_));

  ORT_RETURN_IF_ERROR_SESSIONID_(VerifyEachNodeIsAssignedToAnEp(graph, *session_logger_));

  std::vector<std::string> provider_types;
  for (auto& provider_ptr : providers) {
    provider_types.push_back(provider_ptr->Type());
  }

  // Insert copy node/s.
  MemcpyTransformer copy_transformer{provider_types, kernel_registry_manager};
  ORT_RETURN_IF_ERROR_SESSIONID_(copy_transformer.Apply(graph, modified, *session_logger_));

  return common::Status::OK();
}
#endif  // !defined(ORT_MINIMAL_BUILD)

template <typename T>
static Status LoadOrtModelBytes(const std::basic_string<T>& model_uri,
                                std::basic_string<ORTCHAR_T>& model_location,
                                gsl::span<const uint8_t>& bytes,
                                std::vector<uint8_t>& bytes_data_holder) {
  size_t num_bytes = 0;
  model_location = ToWideString(model_uri);
  ORT_RETURN_IF_ERROR(Env::Default().GetFileLength(model_location.c_str(), num_bytes));

  bytes_data_holder.resize(num_bytes);

  std::ifstream bytes_stream(model_uri, std::ifstream::in | std::ifstream::binary);
  bytes_stream.read(reinterpret_cast<char*>(bytes_data_holder.data()), num_bytes);

  if (!bytes_stream) {
    return ORT_MAKE_STATUS(ONNXRUNTIME, FAIL,
                           "Load model from ", ToMBString(model_uri), " failed. Only ",
                           bytes_stream.gcount(), "/", num_bytes, " bytes were able to be read.");
  }

  bytes = gsl::span<const uint8_t>(bytes_data_holder.data(), num_bytes);

  return Status::OK();
}

Status InferenceSession::LoadOrtModel(const std::string& model_uri) {
  return LoadOrtModel(
      [&]() {
        ORT_RETURN_IF_ERROR(
            LoadOrtModelBytes(model_uri, model_location_,
                              ort_format_model_bytes_, ort_format_model_bytes_data_holder_));
        return Status::OK();
      });
}

#ifdef WIN32
Status InferenceSession::LoadOrtModel(const std::wstring& model_uri) {
  return LoadOrtModel(
      [&]() {
        ORT_RETURN_IF_ERROR(
            LoadOrtModelBytes(model_uri, model_location_,
                              ort_format_model_bytes_, ort_format_model_bytes_data_holder_));
        return Status::OK();
      });
}
#endif

Status InferenceSession::LoadOrtModel(const void* model_data, int model_data_len) {
  return LoadOrtModel([&]() {
    const auto use_ort_model_bytes_directly =
        GetSessionOptions().config_options.GetConfigOrDefault(kOrtSessionOptionsConfigUseORTModelBytesDirectly, "0");
    if (use_ort_model_bytes_directly != "1") {
      // copy bytes as we need them to be available when InferenceSession::Initialize is called later.
      ort_format_model_bytes_data_holder_.resize(model_data_len);
      std::copy_n(reinterpret_cast<const uint8_t*>(model_data), model_data_len,
                  ort_format_model_bytes_data_holder_.data());
      ort_format_model_bytes_ = gsl::span<const uint8_t>(ort_format_model_bytes_data_holder_.data(), model_data_len);
    } else {
      // Use the model_data directly to reduce memory consumption
      // This will require the model_data to be alive until the InferenceSession is initialized
      ort_format_model_bytes_ = gsl::span<const uint8_t>(reinterpret_cast<const uint8_t*>(model_data), model_data_len);
    }
    return Status::OK();
  });
}

Status InferenceSession::LoadOrtModel(std::function<Status()> load_ort_format_model_bytes) {
  static_assert(FLATBUFFERS_LITTLEENDIAN, "ORT format only supports little-endian machines");

  std::lock_guard<onnxruntime::OrtMutex> l(session_mutex_);

  if (is_model_loaded_) {  // already loaded
    Status status(common::ONNXRUNTIME, common::MODEL_LOADED, "This session already contains a loaded model.");
    LOGS(*session_logger_, ERROR) << status.ErrorMessage();
    return status;
  }

  if (is_inited_) {
    Status status(common::ONNXRUNTIME, common::MODEL_LOADED, "This session has already been initialized.");
    LOGS(*session_logger_, ERROR) << status.ErrorMessage();
    return status;
  }

  ORT_RETURN_IF_ERROR(load_ort_format_model_bytes());

  // Verify the ort_format_model_bytes_ is a valid InferenceSessionBuffer before we access the data
  flatbuffers::Verifier verifier(ort_format_model_bytes_.data(), ort_format_model_bytes_.size());
  ORT_RETURN_IF_NOT(fbs::VerifyInferenceSessionBuffer(verifier), "ORT model verification failed.");

  const auto* fbs_session = fbs::GetInferenceSession(ort_format_model_bytes_.data());
  ORT_RETURN_IF(nullptr == fbs_session, "InferenceSession is null. Invalid ORT format model.");

  // Check version mismatch, for now we will only proceed when runtime version matches the model's ort version
  const auto* fbs_ort_model_version = fbs_session->ort_version();
  ORT_RETURN_IF(fbs_ort_model_version == nullptr, "Serialized version info is null. Invalid ORT format model.");
  ORT_RETURN_IF_NOT(IsOrtModelVersionSupported(fbs_ort_model_version->str()),
                    "The ORT format model version [", fbs_ort_model_version->str(),
                    "] is not supported this build ", ORT_VERSION);

  const auto* fbs_model = fbs_session->model();
  ORT_RETURN_IF(nullptr == fbs_model, "Missing Model. Invalid ORT format model.");

  // need to go from unique_ptr to shared_ptr when moving into model_
  std::unique_ptr<Model> tmp_model;
#if !defined(ORT_MINIMAL_BUILD)
  ORT_RETURN_IF_ERROR(Model::LoadFromOrtFormat(*fbs_model,
                                               HasLocalSchema() ? &custom_schema_registries_ : nullptr,
                                               *session_logger_, tmp_model));

#else
  ORT_RETURN_IF_ERROR(Model::LoadFromOrtFormat(*fbs_model, *session_logger_, tmp_model));
#endif

  ORT_RETURN_IF_ERROR(SaveModelMetadata(*tmp_model));
  model_ = std::move(tmp_model);

  // Initialize takes the session_mutex_ as well so we need to have released it prior to calling this
  const auto* fbs_sess_state = fbs_session->session_state();
  ORT_RETURN_IF(nullptr == fbs_sess_state, "SessionState is null. Invalid ORT format model.");

  is_model_loaded_ = true;

  return Status::OK();
}

bool InferenceSession::IsInitialized() const {
  std::lock_guard<onnxruntime::OrtMutex> l(session_mutex_);
  return is_inited_;
}

static bool ModelHasFP16InputsHelper(const onnx::TypeProto& type_proto) {
  switch (type_proto.value_case()) {
    case ::onnx::TypeProto::ValueCase::kTensorType: {
      if (type_proto.has_tensor_type()) {
        auto& tensor_type = type_proto.tensor_type();
        if (tensor_type.elem_type() == ONNX_NAMESPACE::TensorProto_DataType::TensorProto_DataType_FLOAT16) {
          return true;
        }
      }
      break;
    }
    case ::onnx::TypeProto::ValueCase::kSequenceType: {
      if (type_proto.has_sequence_type()) {
        auto& sequence_type = type_proto.sequence_type();
        return ModelHasFP16InputsHelper(sequence_type.elem_type());
      }
      break;
    }
    case ::onnx::TypeProto::ValueCase::kMapType: {
      if (type_proto.has_map_type()) {
        auto& map_type = type_proto.map_type();
        return ModelHasFP16InputsHelper(map_type.value_type());
      }
      break;
    }
    default:
      break;
  }
  return false;
}

static bool ModelHasFP16Inputs(const Graph& graph) {
  for (auto& input : graph.GetInputs()) {
    if (input->Exists() && ModelHasFP16InputsHelper(*(input->TypeAsProto()))) {
      return true;
    }
  }
  return false;
}

common::Status InferenceSession::AddPrePackedWeightsContainer(PrepackedWeightsContainer* prepacked_weights_container) {
  if (prepacked_weights_container == nullptr) {
    return ORT_MAKE_STATUS(ONNXRUNTIME, INVALID_ARGUMENT,
                           "The provided PrePackedWeightsContainer instance to be added to the session is null");
  }

  if (prepacked_weights_container_ != nullptr) {
    return ORT_MAKE_STATUS(ONNXRUNTIME, INVALID_ARGUMENT,
                           "The session already has a PrePackedWeightsContainer instance");
  }

  prepacked_weights_container_ = prepacked_weights_container;

  return Status::OK();
}

<<<<<<< HEAD
Status InferenceSession::SetThreadPool(void* thread_pool) {
  ORT_ENFORCE(nullptr != thread_pool, "external thread pool is null");
  thread_pool_.reset(new onnxruntime::concurrency::CustomThreadPool(thread_pool));
  session_state_->SetThreadPool(thread_pool_.get());
  return Status::OK();
}

#if defined(ENABLE_ORT_FORMAT_LOAD)
=======
>>>>>>> 3f5c1e1c
namespace {
#if !defined(ORT_MINIMAL_BUILD) || defined(ORT_EXTENDED_MINIMAL_BUILD)
Status PartitionOrtFormatModel(onnxruntime::Graph& graph,
                               const ExecutionProviders& providers,
                               KernelRegistryManager& kernel_registry_manager,
                               SessionState& session_state) {
  std::unordered_map<std::string, uint64_t> compiled_kernel_hashes;

  GraphPartitioner partitioner(kernel_registry_manager, providers);
  ORT_RETURN_IF_ERROR(partitioner.Partition(graph, session_state.ExportDll(),
                                            session_state.GetMutableFuncMgr(),
                                            GraphPartitioner::Mode::kOrtFormatLoad,
                                            &compiled_kernel_hashes));

  if (!compiled_kernel_hashes.empty()) {
    session_state.SetCompiledKernelHashes(std::move(compiled_kernel_hashes));
  }

  return Status::OK();
}

#if defined(ORT_ENABLE_ORT_FORMAT_RUNTIME_GRAPH_OPTIMIZATION)
Status TransformGraphForOrtFormatModel(onnxruntime::Graph& graph, const logging::Logger& logger) {
  const auto runtime_transformers = std::vector<std::unique_ptr<GraphTransformer>>{};
  // TODO enable transformers
  //const auto runtime_transformers = optimizer_utils::GenerateOrtFormatRuntimeTransformers();
  for (const auto& runtime_transformer : runtime_transformers) {
    bool modified = false;
    ORT_RETURN_IF_ERROR(runtime_transformer->Apply(graph, modified, logger));
  }

  return Status::OK();
}
#endif  // defined(ORT_ENABLE_ORT_FORMAT_RUNTIME_GRAPH_OPTIMIZATION)
#endif  // !defined(ORT_MINIMAL_BUILD) || defined(ORT_EXTENDED_MINIMAL_BUILD)

Status AssignNodesToEpsFromHashesImpl(Graph& graph, const fbs::SessionState& fbs_session_state,
                                      const KernelRegistryManager& kernel_registry_manager) {
  using fbs::utils::FbsSessionStateViewer;
  const FbsSessionStateViewer fbs_session_state_viewer{fbs_session_state};
  ORT_RETURN_IF_ERROR(fbs_session_state_viewer.Validate());

  for (auto& node : graph.Nodes()) {
    for (auto& [attribute, subgraph] : node.GetAttributeNameToMutableSubgraphMap()) {
      const fbs::SessionState* fbs_subgraph_session_state;
      ORT_RETURN_IF_ERROR(fbs_session_state_viewer.GetSubgraphSessionState(node.Index(), attribute,
                                                                           fbs_subgraph_session_state));

      ORT_RETURN_IF_ERROR(AssignNodesToEpsFromHashesImpl(*subgraph, *fbs_subgraph_session_state,
                                                         kernel_registry_manager));
    }
  }

  for (FbsSessionStateViewer::Index i = 0, end = fbs_session_state_viewer.GetNumNodeKernelInfos(); i < end; ++i) {
    const auto node_kernel_info = fbs_session_state_viewer.GetNodeKernelInfo(i);
    Node* node = graph.GetNode(node_kernel_info.node_index);
    if (!node || !node->GetExecutionProviderType().empty()) continue;

    const KernelCreateInfo* kci = nullptr;
    ORT_RETURN_IF_NOT(kernel_registry_manager.SearchKernelRegistriesByHash(node_kernel_info.kernel_def_hash, &kci),
                      "Failed to find kernel def hash (", node_kernel_info.kernel_def_hash, ") in kernel registries for ",
                      node->OpType(), "(", node->SinceVersion(), ") node with name '", node->Name(), "'.");
    node->SetExecutionProviderType(kci->kernel_def->Provider());
  }

  return Status::OK();
}

Status AssignNodesToEpsFromHashes(Graph& graph, const fbs::SessionState& fbs_session_state,
                                  const KernelRegistryManager& kernel_registry_manager,
                                  const logging::Logger& logger) {
  ORT_RETURN_IF_ERROR(AssignNodesToEpsFromHashesImpl(graph, fbs_session_state, kernel_registry_manager));
  ORT_RETURN_IF_ERROR(VerifyEachNodeIsAssignedToAnEp(graph, logger));
  return Status::OK();
}
}  // namespace

static void ResolveMemoryPatternFlags(SessionState& session_state) {
  session_state.ResolveMemoryPatternFlag();

  for (const auto& entry : session_state.GetSubgraphSessionStateMap()) {
    for (const auto& name_to_subgraph_session_state : entry.second) {
      ResolveMemoryPatternFlags(*name_to_subgraph_session_state.second);
    }
  }
}

common::Status InferenceSession::Initialize() {
  Status status = Status::OK();
  TimePoint tp;
  if (session_profiler_.IsEnabled()) {
    tp = session_profiler_.Start();
  }

  ORT_TRY {
    LOGS(*session_logger_, INFO) << "Initializing session.";
    const Env& env = Env::Default();
    env.GetTelemetryProvider().LogSessionCreationStart();

    bool have_cpu_ep = false;

    {
      std::lock_guard<onnxruntime::OrtMutex> initial_guard(session_mutex_);

      if (!is_model_loaded_) {
        LOGS(*session_logger_, ERROR) << "Model was not loaded";
        return common::Status(common::ONNXRUNTIME, common::FAIL, "Model was not loaded.");
      }

      if (is_inited_) {  // already initialized
        LOGS(*session_logger_, INFO) << "Session has already been initialized.";
        return common::Status::OK();
      }

      have_cpu_ep = execution_providers_.Get(onnxruntime::kCpuExecutionProvider) != nullptr;
    }

    // Verify that there are no external initializers in the graph if external data is disabled.
    onnxruntime::Graph& graph = model_->MainGraph();
#ifdef DISABLE_EXTERNAL_INITIALIZERS
    const InitializedTensorSet& initializers = graph.GetAllInitializedTensors();
    for (const auto& it : initializers) {
      if (utils::HasExternalData(*it.second)) {
        return common::Status(common::ONNXRUNTIME, common::FAIL,
                              "Initializer tensors with external data is not allowed.");
      }
    }
#endif

    // Register default CPUExecutionProvider if user didn't provide it through the Register() calls.
    // RegisterExecutionProvider locks the session_mutex_ so we can't be holding it when we call that
    if (!have_cpu_ep) {
      LOGS(*session_logger_, INFO) << "Adding default CPU execution provider.";
      CPUExecutionProviderInfo epi{session_options_.enable_cpu_mem_arena};
      auto p_cpu_exec_provider = std::make_unique<CPUExecutionProvider>(epi);
      ORT_RETURN_IF_ERROR_SESSIONID_(RegisterExecutionProvider(std::move(p_cpu_exec_provider)));
    }

    // re-acquire mutex
    std::lock_guard<onnxruntime::OrtMutex> l(session_mutex_);

    // At this time we know all the providers that will be part of this session.
    // Read shared allocators from the environment and update them in the respective providers.
    //
    // The reason for updating the providers is so that when the session state is created the allocators
    // are setup appropriately keyed by OrtMemoryInfo with delegates going to the respective providers.
    // Secondly, the GetAllocator() method inside IExecutionProvider is still used in various places, hence
    // it doesn't make sense to just update the allocator map inside session state with these shared allocators; doing
    // so would cause inconsistency between the allocator map inside session sate and that inside the providers.
    // TODO: we could refactor the allocators to not require the call to GetAllocator but that change is much bigger
    // since we've to take into account the per-thread cuda allocators.
    // TODO (contd.) We could also possibly absorb the per-thread logic in a new allocator decorator that derives
    // from IAllocator to keep things clean.
    std::string use_env_allocators = session_options_.config_options.GetConfigOrDefault(kOrtSessionOptionsConfigUseEnvAllocators,
                                                                                        "0");
    if (use_env_allocators == "1") {
      LOGS(*session_logger_, INFO) << "This session will use the allocator registered with the environment.";
      UpdateProvidersWithSharedAllocators();
    }

#ifdef ONNXRUNTIME_ENABLE_INSTRUMENT
    TraceLoggingWriteStart(session_activity, "OrtInferenceSessionActivity");
    session_activity_started_ = true;
#endif

    // now that we have all the execution providers, create the session state
    session_state_ = std::make_unique<SessionState>(
        model_->MainGraph(),
        execution_providers_,
        session_options_.enable_mem_pattern && session_options_.execution_mode == ExecutionMode::ORT_SEQUENTIAL,
        GetIntraOpThreadPoolToUse(),
        GetInterOpThreadPoolToUse(),
        data_transfer_mgr_,
        *session_logger_,
        session_profiler_,
        session_options_.use_deterministic_compute,
        session_options_.enable_mem_reuse,
        prepacked_weights_container_);

    // Collect the kernel registries from execution provider instances;
    // There are 2 kinds of kernel registries with priority from high to low as below,
    // 1. Custom execution provider type specific kernel registries.
    // 2. common execution provider type specific kernel registries.
    // Kernel registries are shared across sessions.
    // The 1st ones should have already been registered via session-level API into KernelRegistryManager.
    //
    // Register 2nd registries into KernelRegistryManager.
    ORT_RETURN_IF_ERROR_SESSIONID_(kernel_registry_manager_.RegisterKernels(execution_providers_));

    const bool loading_ort_format = !ort_format_model_bytes_.empty();
    const bool saving_model = !session_options_.optimized_model_filepath.empty();
    const bool saving_ort_format = [&]() {
      if (saving_model) {
        const std::string model_type = session_options_.config_options.GetConfigOrDefault(kOrtSessionOptionsConfigSaveModelFormat, "");
        const bool has_explicit_type = !model_type.empty();
        return ((has_explicit_type && model_type == "ORT") ||
                (!has_explicit_type &&
                 fbs::utils::IsOrtFormatModel(session_options_.optimized_model_filepath)));
      }
      return false;
    }();

    const fbs::SessionState* serialized_session_state =
        loading_ort_format
            ? fbs::GetInferenceSession(ort_format_model_bytes_.data())->session_state()
            : nullptr;

#if !defined(ORT_MINIMAL_BUILD)
    if (!loading_ort_format) {
      const bool saving_runtime_optimizations =
          saving_ort_format &&
          session_options_.config_options.GetConfigOrDefault(kOrtSessionOptionsConfigSaveRuntimeOptimizations,
                                                             "0") == "1";
      // add predefined transformers
      ORT_RETURN_IF_ERROR_SESSIONID_(AddPredefinedTransformers(graph_transformation_mgr_,
                                                               session_options_.graph_optimization_level,
                                                               saving_runtime_optimizations));

      // apply any transformations to the main graph and any subgraphs
      ORT_RETURN_IF_ERROR_SESSIONID_(TransformGraph(graph, graph_transformation_mgr_,
                                                    execution_providers_, kernel_registry_manager_,
                                                    insert_cast_transformer_,
                                                    *session_state_,
                                                    saving_ort_format));

      // now that all the transforms are done, call Resolve on the main graph. this will recurse into the subgraphs.
      ORT_RETURN_IF_ERROR_SESSIONID_(graph.Resolve());

      // Update temporary copies of metadata, input- and output definitions to the same state as the resolved graph
      ORT_RETURN_IF_ERROR_SESSIONID_(SaveModelMetadata(*model_));
    } else
#endif  // !defined(ORT_MINIMAL_BUILD)
    {
      ORT_ENFORCE(loading_ort_format && serialized_session_state != nullptr);

#if !defined(ORT_MINIMAL_BUILD) || defined(ORT_EXTENDED_MINIMAL_BUILD)
      // nodes are already partitioned, but a custom EP may compile some at runtime.
      // run the partitioning to allow that to happen.
      //
      // We always have the CPU EP, so only need to run this if some other EP is enabled
      if (execution_providers_.NumProviders() > 1) {
        ORT_RETURN_IF_ERROR(PartitionOrtFormatModel(graph, execution_providers_, kernel_registry_manager_,
                                                    *session_state_));
      }

#if defined(ORT_ENABLE_ORT_FORMAT_RUNTIME_GRAPH_OPTIMIZATION)
      ORT_RETURN_IF_ERROR_SESSIONID_(TransformGraphForOrtFormatModel(graph, *session_logger_));
#endif  // defined(ORT_ENABLE_ORT_FORMAT_RUNTIME_GRAPH_OPTIMIZATION)
#endif  // !defined(ORT_MINIMAL_BUILD) || defined(ORT_EXTENDED_MINIMAL_BUILD)

      ORT_RETURN_IF_ERROR(AssignNodesToEpsFromHashes(graph, *serialized_session_state,
                                                     kernel_registry_manager_, *session_logger_));
    }

    ORT_RETURN_IF_ERROR_SESSIONID_(
        session_state_->FinalizeSessionState(model_location_, kernel_registry_manager_,
                                             session_options_,
                                             serialized_session_state,
                                             // need to keep the initializers if saving the optimized model
                                             !saving_model,
                                             saving_ort_format));

#if !defined(ORT_MINIMAL_BUILD)
    if (saving_model) {
      if (session_state_->GetFuncMgr().NumFuncs() > 0) {
        ORT_RETURN_IF_ERROR_SESSIONID_(
            ORT_MAKE_STATUS(ONNXRUNTIME, FAIL,
                            "Unable to serialize model as it contains compiled nodes. "
                            "Please disable any execution providers which generate compiled nodes."));
      }

      // add a warning if the NchwcTransformer was enabled, as it contains the hardware specific logic
      if (session_options_.graph_optimization_level >= TransformerLevel::Level3 &&
          optimizers_to_disable_.find("NchwcTransformer") == optimizers_to_disable_.cend()) {
        LOGS(*session_logger_, WARNING)
            << "Serializing optimized model with Graph Optimization level greater than ORT_ENABLE_EXTENDED and the "
               "NchwcTransformer enabled. The generated model may contain hardware specific optimizations, and "
               "should only be used in the same environment the model was optimized in.";
      }

      if (saving_ort_format) {
        ORT_RETURN_IF_ERROR_SESSIONID_(SaveToOrtFormat(session_options_.optimized_model_filepath));
      } else {
        ORT_RETURN_IF_ERROR_SESSIONID_(Model::Save(*model_, session_options_.optimized_model_filepath));
      }
    }
#endif  // !defined(ORT_MINIMAL_BUILD)

    // Resolve memory pattern flags of the main graph and subgraph session states
    ResolveMemoryPatternFlags(*session_state_);

    is_inited_ = true;

    // we don't directly use the ORT format bytes currently, so free those now
    // TODO, we may need to keep the bytes if we are using the offset directly in the initializers
    ort_format_model_bytes_ = gsl::span<const uint8_t>();
    std::vector<uint8_t>().swap(ort_format_model_bytes_data_holder_);

    // and log telemetry
    bool model_has_fp16_inputs = ModelHasFP16Inputs(graph);
    env.GetTelemetryProvider().LogSessionCreation(
        session_id_, model_->IrVersion(), model_->ProducerName(), model_->ProducerVersion(), model_->Domain(),
        model_->MainGraph().DomainToVersionMap(), model_->MainGraph().Name(), model_->MetaData(),
        telemetry_.event_name_, execution_providers_.GetIds(), model_has_fp16_inputs);
    LOGS(*session_logger_, INFO) << "Session successfully initialized.";
  }
  ORT_CATCH(const NotImplementedException& ex) {
    ORT_HANDLE_EXCEPTION([&]() {
      status = ORT_MAKE_STATUS(ONNXRUNTIME, NOT_IMPLEMENTED, "Exception during initialization: ", ex.what());
      LOGS(*session_logger_, ERROR) << status.ErrorMessage();
    });
  }
  ORT_CATCH(const std::exception& ex) {
    ORT_HANDLE_EXCEPTION([&]() {
      status = ORT_MAKE_STATUS(ONNXRUNTIME, RUNTIME_EXCEPTION, "Exception during initialization: ", ex.what());
      LOGS(*session_logger_, ERROR) << status.ErrorMessage();
    });
  }
  ORT_CATCH(...) {
    status = ORT_MAKE_STATUS(ONNXRUNTIME, RUNTIME_EXCEPTION, "Encountered unknown exception in Initialize()");
    LOGS(*session_logger_, ERROR) << status.ErrorMessage();
  }

  if (session_profiler_.IsEnabled()) {
    session_profiler_.EndTimeAndRecordEvent(profiling::SESSION_EVENT, "session_initialization", tp);
  }

  if (status.IsOK()) {
    for (auto& xp : execution_providers_) {
      auto end_status = xp->OnSessionInitializationEnd();
      if (status.IsOK()) {
        status = end_status;
      }
    }
  }

  return status;
}

// This method should be called from within Initialize() only and before the creation of the session state.
// This ensures all providers have been registered in the session and the session state is consistent with the providers.
void InferenceSession::UpdateProvidersWithSharedAllocators() {
  using namespace std;
  const auto& provider_ids = execution_providers_.GetIds();
  for (const auto& one_shared_alloc : environment_.GetRegisteredSharedAllocators()) {
    for (const auto& id : provider_ids) {
      auto* provider_ptr = execution_providers_.Get(id);
      provider_ptr->ReplaceAllocator(one_shared_alloc);
    }
  }
}

int InferenceSession::GetCurrentNumRuns() const {
  return current_num_runs_.load();
}

const std::vector<std::string>& InferenceSession::GetRegisteredProviderTypes() const {
  return execution_providers_.GetIds();
}

const ProviderOptionsMap& InferenceSession::GetAllProviderOptions() const {
  return execution_providers_.GetAllProviderOptions();
}

const SessionOptions& InferenceSession::GetSessionOptions() const {
  return session_options_;
}

const DataTransferManager& InferenceSession::GetDataTransferManager() const {
  return data_transfer_mgr_;
}

common::Status InferenceSession::CheckShapes(const std::string& input_name, const TensorShape& input_shape,
                                             const TensorShape& expected_shape) const {
  auto input_shape_sz = input_shape.NumDimensions();
  auto expected_shape_sz = expected_shape.NumDimensions();
  if (input_shape_sz != expected_shape_sz) {
    std::ostringstream ostr;
    ostr << "Invalid rank for input: " << input_name << " Got: " << input_shape_sz << " Expected: " << expected_shape_sz
         << " Please fix either the inputs or the model.";
    return Status(ONNXRUNTIME, INVALID_ARGUMENT, ostr.str());
  }

  std::vector<size_t> invalid_dim_indices;
  for (size_t i = 0; i < input_shape_sz; ++i) {
    if (expected_shape[i] < 0) {
      continue;  // this represents a symbolic shape dimension
    }
    if (input_shape[i] != expected_shape[i]) {
      invalid_dim_indices.push_back(i);
    }
  }

  if (!invalid_dim_indices.empty()) {
    std::ostringstream ostr;
    ostr << "Got invalid dimensions for input: " << input_name << " for the following indices\n";
    for (size_t i = 0, end = invalid_dim_indices.size(); i < end; ++i) {
      size_t idx = invalid_dim_indices[i];
      ostr << " index: " << idx << " Got: " << input_shape[idx] << " Expected: " << expected_shape[idx] << "\n";
    }
    ostr << " Please fix either the inputs or the model.";
    return Status(ONNXRUNTIME, INVALID_ARGUMENT, ostr.str());
  }
  return Status::OK();
}

static common::Status CheckTypes(MLDataType actual, MLDataType expected, const std::string& base_type) {
  if (actual == expected) {
    return Status::OK();
  }
  std::ostringstream ostr;
  ostr << "Unexpected input data type. Actual: (";
  ostr << base_type;
  ostr << "(";
  ostr << DataTypeImpl::ToString(actual);
  ostr << ")) , expected: (";
  ostr << base_type;
  ostr << "(";
  ostr << DataTypeImpl::ToString(expected);
  ostr << "))";

  return Status(common::ONNXRUNTIME, common::INVALID_ARGUMENT, ostr.str());
}

common::Status InferenceSession::ValidateInputs(const std::vector<std::string>& feed_names,
                                                const std::vector<OrtValue>& feeds) const {
  if (feed_names.size() != feeds.size()) {
    return ORT_MAKE_STATUS(ONNXRUNTIME, INVALID_ARGUMENT, "Size mismatch: feed_names has ", feed_names.size(),
                           "elements, but feeds has ", feeds.size(), " elements.");
  }

  for (size_t i = 0; i < feeds.size(); ++i) {
    const auto& feed_name = feed_names[i];

    auto iter = input_def_map_.find(feed_name);
    if (input_def_map_.end() == iter) {
      return ORT_MAKE_STATUS(ONNXRUNTIME, INVALID_ARGUMENT, "Invalid Feed Input Name:", feed_name);
    }

    auto expected_type = iter->second.ml_data_type;
    auto& input_ml_value = feeds.at(i);
    if (input_ml_value.IsTensor()) {
      if (!expected_type->IsTensorType()
#if !defined(DISABLE_OPTIONAL_TYPE)
          && !utils::IsOptionalTensor(expected_type)
#endif
      ) {
        return ORT_MAKE_STATUS(ONNXRUNTIME, INVALID_ARGUMENT, "Input with name: ", feed_name,
                               " is not expected to be of type tensor.");
      }

      // check for type
#if !defined(DISABLE_OPTIONAL_TYPE)
      auto expected_element_type = expected_type->IsTensorType()
                                       ? expected_type
                                             ->AsTensorType()
                                             ->GetElementType()
                                       : utils::GetElementTypeFromOptionalTensor(expected_type);
#else
      auto expected_element_type = expected_type->AsTensorType()->GetElementType();
#endif

      auto input_element_type = input_ml_value.Get<Tensor>().DataType();
      ORT_RETURN_IF_ERROR_SESSIONID_(CheckTypes(input_element_type, expected_element_type, "tensor"));

      // check for shape
      const auto& expected_shape = iter->second.tensor_shape;
      if (expected_shape.NumDimensions() > 0) {
        const auto& input_shape = input_ml_value.Get<Tensor>().Shape();
        ORT_RETURN_IF_ERROR_SESSIONID_(CheckShapes(feed_name, input_shape, expected_shape));
      }
    } else if (input_ml_value.IsSparseTensor()) {
#if !defined(DISABLE_SPARSE_TENSORS)
      if (!expected_type->IsSparseTensorType()) {
        return ORT_MAKE_STATUS(ONNXRUNTIME, INVALID_ARGUMENT, "Input with name: ", feed_name,
                               " is not expected to be of type sparse tensor.");
      }
      auto expected_element_type = expected_type->AsSparseTensorType()->GetElementType();
      const SparseTensor& sparse_tensor = input_ml_value.Get<SparseTensor>();
      auto input_element_type = sparse_tensor.DataType();
      ORT_RETURN_IF_ERROR_SESSIONID_(CheckTypes(input_element_type, expected_element_type, "sparse_tensor"));
      // Check shape
      const auto& expected_shape = iter->second.tensor_shape;
      if (expected_shape.NumDimensions() > 0) {
        const auto& input_shape = sparse_tensor.DenseShape();
        ORT_RETURN_IF_ERROR_SESSIONID_(CheckShapes(feed_name, input_shape, expected_shape));
      }
#else
      return ORT_MAKE_STATUS(ONNXRUNTIME, INVALID_ARGUMENT, "Input with name ", feed_name,
                             " is a sparse tensor, which is not supported in this build.");
#endif

    } else if (input_ml_value.IsTensorSequence()) {
      if (!expected_type->IsTensorSequenceType()
#if !defined(DISABLE_OPTIONAL_TYPE)
          && !utils::IsOptionalSeqTensor(expected_type)
#endif
      ) {
        return ORT_MAKE_STATUS(ONNXRUNTIME, INVALID_ARGUMENT, "Input with name: ", feed_name,
                               " is not expected to be of type tensor sequence.");
      }

#if !defined(DISABLE_OPTIONAL_TYPE)
      auto expected_element_type = expected_type->IsTensorSequenceType()
                                       ? expected_type
                                             ->AsSequenceTensorType()
                                             ->GetElementType()
                                       : utils::GetElementTypeFromOptionalSeqTensor(expected_type);
#else
      auto expected_element_type = expected_type->AsSequenceTensorType()->GetElementType();
#endif

      auto input_element_type = input_ml_value.Get<TensorSeq>().DataType();
      ORT_RETURN_IF_ERROR_SESSIONID_(CheckTypes(input_element_type, expected_element_type, "seq"));
    } else {
      auto input_type = input_ml_value.Type();
      ORT_RETURN_IF_ERROR_SESSIONID_(CheckTypes(input_type, expected_type, ""));
    }
  }

  return Status::OK();
}

common::Status InferenceSession::ValidateOutputs(const std::vector<std::string>& output_names,
                                                 const std::vector<OrtValue>* p_fetches) const {
  if (p_fetches == nullptr) {
    return common::Status(common::ONNXRUNTIME, common::INVALID_ARGUMENT, "Output vector pointer is NULL");
  }

  if (output_names.empty()) {
    return common::Status(common::ONNXRUNTIME, common::INVALID_ARGUMENT, "At least one output should be requested.");
  }

  if (!p_fetches->empty() && (output_names.size() != p_fetches->size())) {
    std::ostringstream ostr;
    ostr << "Output vector incorrectly sized: output_names.size(): " << output_names.size()
         << "p_fetches->size(): " << p_fetches->size();
    return common::Status(common::ONNXRUNTIME, common::INVALID_ARGUMENT, ostr.str());
  }

  for (const auto& name : output_names) {
    if (model_output_names_.find(name) == model_output_names_.end()) {
      return common::Status(common::ONNXRUNTIME, common::INVALID_ARGUMENT, "Invalid Output Name:" + name);
    }
  }

  // TODO add more validation here like checking shape of the allocated buffers

  return common::Status::OK();
}

#ifdef ENABLE_TRAINING
Status InferenceSession::PartialRun(onnxruntime::RunOptions& run_options,
                                    const std::vector<OrtValue>& feeds,
                                    std::vector<OrtValue>& fetches,
                                    PartialGraphExecutionState& state,
                                    FeedsFetchesManager& feeds_fetches_manager,
                                    const OrtValueCachePtr& cache) {
  Status retval = Status::OK();
  std::vector<IExecutionProvider*> exec_providers_to_stop;
  exec_providers_to_stop.reserve(execution_providers_.NumProviders());

  ORT_TRY {
    if (!is_inited_) {
      LOGS(*session_logger_, ERROR) << "Session was not initialized";
      return Status(common::ONNXRUNTIME, common::FAIL, "Session not initialized.");
    }

    if (!run_options.run_tag.empty()) {
      LOGS(*session_logger_, INFO) << "Running with tag: " << run_options.run_tag;
    }

    // scope of owned_run_logger is just the call to Execute.
    // If Execute ever becomes async we need a different approach
    std::unique_ptr<logging::Logger> owned_run_logger;
    auto run_logger = CreateLoggerForRun(run_options, owned_run_logger);

    // info all execution providers InferenceSession:Run started
    // TODO: only call OnRunStart for all providers in-use
    for (auto& xp : execution_providers_) {
      // call OnRunStart and add to exec_providers_to_stop if successful
      auto start_func = [&xp, &exec_providers_to_stop]() {
        auto status = xp->OnRunStart();
        if (status.IsOK())
          exec_providers_to_stop.push_back(xp.get());

        return status;
      };

      ORT_CHECK_AND_SET_RETVAL(start_func());
    }

    ORT_ENFORCE(run_options.only_execute_path_to_fetches == false, "only_execute_path_to_fetches is not supported.");

    ORT_ENFORCE(session_options_.execution_mode == ExecutionMode::ORT_SEQUENTIAL, "Only sequential mode is supported.");

    // execute the graph
#ifdef DEBUG_NODE_INPUTS_OUTPUTS
    if (state.GetProgramCounterStart() == 0) {
      session_state_->IncrementGraphExecutionCounter();
    }
#endif
    ORT_CHECK_AND_SET_RETVAL(utils::ExecutePartialGraph(*session_state_, feeds_fetches_manager, feeds, fetches,
                                                        run_logger, state, cache));
  }
  ORT_CATCH(const std::exception& e) {
    ORT_HANDLE_EXCEPTION([&]() {
      retval = Status(common::ONNXRUNTIME, common::FAIL, e.what());
    });
  }
  ORT_CATCH(...) {
    retval = Status(common::ONNXRUNTIME, common::RUNTIME_EXCEPTION, "Encountered unknown exception in Run()");
  }

  // info all execution providers InferenceSession:Run ended
  for (auto* xp : exec_providers_to_stop) {
    auto status = xp->OnRunEnd(/*sync_stream*/ false);
    ORT_CHECK_AND_SET_RETVAL(status);
  }

  return retval;
}
#endif

Status InferenceSession::Run(const RunOptions& run_options,
                             const std::vector<std::string>& feed_names, const std::vector<OrtValue>& feeds,
                             const std::vector<std::string>& output_names, std::vector<OrtValue>* p_fetches,
                             const std::vector<OrtDevice>* p_fetches_device_info) {
  TimePoint tp;
  if (session_profiler_.IsEnabled()) {
    tp = session_profiler_.Start();
  }

#ifdef ONNXRUNTIME_ENABLE_INSTRUMENT
  TraceLoggingActivity<telemetry_provider_handle> ortrun_activity;
  ortrun_activity.SetRelatedActivity(session_activity);
  TraceLoggingWriteStart(ortrun_activity, "OrtRun");
#endif
  Status retval = Status::OK();
  const Env& env = Env::Default();

  std::vector<IExecutionProvider*> exec_providers_to_stop;
  exec_providers_to_stop.reserve(execution_providers_.NumProviders());

  std::vector<AllocatorPtr> arenas_to_shrink;

  ORT_TRY {
    if (!is_inited_) {
      LOGS(*session_logger_, ERROR) << "Session was not initialized";
      return Status(common::ONNXRUNTIME, common::FAIL, "Session not initialized.");
    }

    // log evaluation start to trace logging provider
    env.GetTelemetryProvider().LogEvaluationStart();

    ORT_RETURN_IF_ERROR_SESSIONID_(ValidateInputs(feed_names, feeds));
    ORT_RETURN_IF_ERROR_SESSIONID_(ValidateOutputs(output_names, p_fetches));

    // shrink certain default memory arenas if the user has requested for it
    const std::string& shrink_memory_arenas =
        run_options.config_options.GetConfigOrDefault(kOrtRunOptionsConfigEnableMemoryArenaShrinkage, "");

    if (!shrink_memory_arenas.empty()) {
      ORT_RETURN_IF_ERROR_SESSIONID_(ValidateAndParseShrinkArenaString(shrink_memory_arenas, arenas_to_shrink));
    }

    FeedsFetchesInfo info(feed_names, output_names, session_state_->GetOrtValueNameIdxMap());
    FeedsFetchesManager feeds_fetches_manager{std::move(info)};

    if (p_fetches_device_info) {
      // populate the target device info. ignored if pre-allocated fetches are provided
      const auto& fetch_device_info = *p_fetches_device_info;
      auto& fetch_info = feeds_fetches_manager.GetMutableFetchesDeviceCopyInfo();

      for (size_t i = 0, end = output_names.size(); i < end; ++i) {
        fetch_info[i].target_device = fetch_device_info[i];
      }
    }

    if (!run_options.run_tag.empty()) {
      LOGS(*session_logger_, INFO) << "Running with tag: " << run_options.run_tag;
    }

    ++current_num_runs_;

    // scope of owned_run_logger is just the call to Execute.
    // If Execute ever becomes async we need a different approach
    std::unique_ptr<logging::Logger> owned_run_logger;
    auto run_logger = CreateLoggerForRun(run_options, owned_run_logger);

    // info all execution providers InferenceSession:Run started
    // TODO: only call OnRunStart for all providers in-use
    for (auto& xp : execution_providers_) {
      // call OnRunStart and add to exec_providers_to_stop if successful
      auto start_func = [&xp, &exec_providers_to_stop]() {
        auto status = xp->OnRunStart();
        if (status.IsOK())
          exec_providers_to_stop.push_back(xp.get());

        return status;
      };

      ORT_CHECK_AND_SET_RETVAL(start_func());
    }

#if !defined(ORT_MINIMAL_BUILD)
    if (run_options.only_execute_path_to_fetches) {
      session_state_->UpdateToBeExecutedNodes(feeds_fetches_manager.GetFeedsFetchesInfo().fetches_mlvalue_idxs);
    }
#endif

    // execute the graph
#ifdef DEBUG_NODE_INPUTS_OUTPUTS
    session_state_->IncrementGraphExecutionCounter();
#endif
    ORT_CHECK_AND_SET_RETVAL(utils::ExecuteGraph(*session_state_, feeds_fetches_manager, feeds, *p_fetches,
                                                 session_options_.execution_mode, run_options.terminate, run_logger,
                                                 run_options.only_execute_path_to_fetches));
  }
  ORT_CATCH(const std::exception& e) {
    ORT_HANDLE_EXCEPTION([&]() {
      retval = Status(common::ONNXRUNTIME, common::FAIL, e.what());
    });
  }
  ORT_CATCH(...) {
    retval = Status(common::ONNXRUNTIME, common::RUNTIME_EXCEPTION, "Encountered unknown exception in Run()");
  }

  // info all execution providers InferenceSession:Run ended
  for (auto* xp : exec_providers_to_stop) {
    auto status = xp->OnRunEnd(/*sync_stream*/ true);
    ORT_CHECK_AND_SET_RETVAL(status);
  }

  if (!arenas_to_shrink.empty()) {
    ShrinkMemoryArenas(arenas_to_shrink);
  }

  --current_num_runs_;

  // keep track of telemetry
  ++telemetry_.total_runs_since_last_;
  telemetry_.total_run_duration_since_last_ += TimeDiffMicroSeconds(tp);

  // time to send telemetry?
  if (TimeDiffMicroSeconds(telemetry_.time_sent_last_) > telemetry_.kDurationBetweenSending) {
    // send the telemetry
    env.GetTelemetryProvider().LogRuntimePerf(session_id_, telemetry_.total_runs_since_last_,
                                              telemetry_.total_run_duration_since_last_);
    // reset counters
    telemetry_.time_sent_last_ = std::chrono::high_resolution_clock::now();
    telemetry_.total_runs_since_last_ = 0;
    telemetry_.total_run_duration_since_last_ = 0;
  }

  // log evaluation stop to trace logging provider
  env.GetTelemetryProvider().LogEvaluationStop();

  // send out profiling events (optional)
  if (session_profiler_.IsEnabled()) {
    session_profiler_.EndTimeAndRecordEvent(profiling::SESSION_EVENT, "model_run", tp);
  }
#ifdef ONNXRUNTIME_ENABLE_INSTRUMENT
  TraceLoggingWriteStop(ortrun_activity, "OrtRun");
#endif
  return retval;
}

common::Status InferenceSession::Run(const NameMLValMap& feeds, const std::vector<std::string>& output_names,
                                     std::vector<OrtValue>* p_fetches) {
  return Run(RunOptions(), feeds, output_names, p_fetches);
}

common::Status InferenceSession::Run(const RunOptions& run_options, const NameMLValMap& feeds_map,
                                     const std::vector<std::string>& output_names, std::vector<OrtValue>* p_fetches) {
  std::vector<std::string> feed_names;
  std::vector<OrtValue> feeds;

  auto num_feeds = feeds_map.size();
  feed_names.reserve(num_feeds);
  feeds.reserve(num_feeds);

  for (auto& pair : feeds_map) {
    feed_names.push_back(pair.first);
    feeds.push_back(pair.second);
  }

  return Run(run_options, feed_names, feeds, output_names, p_fetches, nullptr);
}

std::pair<common::Status, const ModelMetadata*> InferenceSession::GetModelMetadata() const {
  {
    std::lock_guard<onnxruntime::OrtMutex> l(session_mutex_);
    if (!is_model_loaded_) {
      LOGS(*session_logger_, ERROR) << "Model was not loaded";
      return std::make_pair(common::Status(common::ONNXRUNTIME, common::FAIL, "Model was not loaded."), nullptr);
    }
  }

  return std::make_pair(common::Status::OK(), &model_metadata_);
}

std::pair<common::Status, const InputDefList*> InferenceSession::GetModelInputs() const {
  {
    std::lock_guard<onnxruntime::OrtMutex> l(session_mutex_);
    if (!is_model_loaded_) {
      LOGS(*session_logger_, ERROR) << "Model was not loaded";
      return std::make_pair(common::Status(common::ONNXRUNTIME, common::FAIL, "Model was not loaded."), nullptr);
    }
  }

  // return required inputs (excludes any inputs used for overriding initializers)
  return std::make_pair(common::Status::OK(), &model_->MainGraph().GetInputs());
}

std::pair<common::Status, const InputDefList*> InferenceSession::GetOverridableInitializers() const {
  {
    std::lock_guard<onnxruntime::OrtMutex> l(session_mutex_);
    if (!is_model_loaded_) {
      LOGS(*session_logger_, ERROR) << "Model was not loaded";
      return std::make_pair(common::Status(common::ONNXRUNTIME, common::FAIL, "Model was not loaded."), nullptr);
    }
  }

  // returns a list of initializers that can be overriden.
  return std::make_pair(common::Status::OK(), &model_->MainGraph().GetOverridableInitializers());
}

std::pair<common::Status, const OutputDefList*> InferenceSession::GetModelOutputs() const {
  {
    std::lock_guard<onnxruntime::OrtMutex> l(session_mutex_);
    if (!is_model_loaded_) {
      LOGS(*session_logger_, ERROR) << "Model was not loaded";
      return std::make_pair(common::Status(common::ONNXRUNTIME, common::FAIL, "Model was not loaded."), nullptr);
    }
  }

  return std::make_pair(common::Status::OK(), &output_def_list_);
}

common::Status InferenceSession::NewIOBinding(std::unique_ptr<IOBinding>* io_binding) {
  {
    std::lock_guard<onnxruntime::OrtMutex> l(session_mutex_);
    if (!is_inited_) {
      LOGS(*session_logger_, ERROR) << "Session was not initialized";
      return common::Status(common::ONNXRUNTIME, common::FAIL, "Session not initialized.");
    }
  }

  // private constructor, can't use make_unique
  *io_binding = std::unique_ptr<IOBinding>(new IOBinding(*session_state_));
  return Status::OK();
}

common::Status InferenceSession::Run(const RunOptions& run_options, IOBinding& io_binding) {
  // TODO should Run() call io_binding.SynchronizeInputs() or should it let the callers do it?
  // io_binding.SynchronizeInputs();
  return Run(run_options, io_binding.GetInputNames(), io_binding.GetInputs(), io_binding.GetOutputNames(),
             &io_binding.GetOutputs(), &io_binding.GetOutputsDeviceInfo());
}

common::Status InferenceSession::Run(IOBinding& io_binding) {
  RunOptions run_options;
  return Run(run_options, io_binding);
}

template <typename T>
void InferenceSession::StartProfiling(const std::basic_string<T>& file_prefix) {
  std::basic_ostringstream<T> ss;
  ss << file_prefix << "_" << GetCurrentTimeString<T>() << ".json";
  session_profiler_.StartProfiling(ss.str());
}

void InferenceSession::StartProfiling(const std::string& file_prefix) {
  StartProfiling<char>(file_prefix);
}

#ifdef _WIN32
void InferenceSession::StartProfiling(const std::wstring& file_prefix) {
  StartProfiling<PATH_CHAR_TYPE>(file_prefix);
}
#endif

void InferenceSession::StartProfiling(const logging::Logger* logger_ptr) {
  session_profiler_.StartProfiling(logger_ptr);
}

std::string InferenceSession::EndProfiling() {
  if (is_model_loaded_) {
    if (session_profiler_.IsEnabled()) {
      return session_profiler_.EndProfiling();
    } else {
      LOGS(*session_logger_, VERBOSE) << "Profiler is disabled.";
      return std::string();
    }
  }
  LOGS(*session_logger_, ERROR) << "Could not write a profile because no model was loaded.";
  return std::string();
}

const profiling::Profiler& InferenceSession::GetProfiling() const {
  return session_profiler_;
}

AllocatorPtr InferenceSession::GetAllocator(const OrtMemoryInfo& mem_info) const {
  return session_state_->GetAllocator(mem_info);
}

common::Status InferenceSession::ValidateAndParseShrinkArenaString(const std::string& ort_device_list,
                                                                   /*out*/ std::vector<AllocatorPtr>& arenas_to_shrink) const {
  arenas_to_shrink.reserve(5);  // Allocate some memory for the container (we are unlikely to see more than 5 memory arena shrink requests)

  std::istringstream ss_1(ort_device_list);
  std::string device_id_pair;

  // Process all device-id pair(s)
  while (std::getline(ss_1, device_id_pair, ';')) {
    std::istringstream ss_2(device_id_pair);
    std::string device_id_component;

    // default values
    OrtDevice::DeviceType device_type = -1;
    OrtDevice::MemoryType memory_type = OrtDevice::MemType::DEFAULT;
    OrtDevice::DeviceId device_id = 0;

    int iter = 0;
    // Process this device-id pair
    while (std::getline(ss_2, device_id_component, ':')) {
      if (iter == 0) {  // this component corresponds to device
        if (device_id_component == "cpu") {
          device_type = OrtDevice::CPU;
        } else if (device_id_component == "gpu") {
          device_type = OrtDevice::GPU;
        } else {
          return ORT_MAKE_STATUS(ONNXRUNTIME, INVALID_ARGUMENT, "Unsupported device specified in the memory arena shrink list: ",
                                 device_id_component);
        }
      } else if (iter == 1) {  // This component corresponds to device id
        if (!TryParseStringWithClassicLocale<OrtDevice::DeviceId>(device_id_component, device_id)) {
          return ORT_MAKE_STATUS(ONNXRUNTIME, INVALID_ARGUMENT, "Unsupported device id in the memory arena shrink list: ",
                                 device_id_component);
        }
      }

      ++iter;
    }

    // Shrink if it is an arena based allocator
    auto alloc = session_state_->GetAllocator(OrtDevice(device_type, memory_type, device_id));

    if (alloc == nullptr) {
      return ORT_MAKE_STATUS(ONNXRUNTIME, INVALID_ARGUMENT, "Did not find an arena based allocator registered for device-id ",
                             " combination in the memory arena shrink list: ", device_id_pair);
    }

    if (alloc->Info().alloc_type != OrtAllocatorType::OrtArenaAllocator) {
      return ORT_MAKE_STATUS(ONNXRUNTIME, INVALID_ARGUMENT, "The registered allocator for device-id ",
                             " combination is not an arena based allocator: ", device_id_pair);
    }

    arenas_to_shrink.push_back(std::move(alloc));
  }

  return Status::OK();
}

void InferenceSession::ShrinkMemoryArenas(const std::vector<AllocatorPtr>& arenas_to_shrink) {
  for (auto& alloc : arenas_to_shrink) {
    auto status = static_cast<BFCArena*>(alloc.get())->Shrink();

    if (!status.IsOK()) {
      LOGS(*session_logger_, WARNING) << "Unable to shrink arena: " << alloc->Info().ToString()
                                      << " error message: " << status.ErrorMessage();
    }
  }
}

#if !defined(ORT_MINIMAL_BUILD)
// assumes model has already been loaded before
common::Status InferenceSession::DoPostLoadProcessing(onnxruntime::Model& model) {
  // TODO add other post load processing here
  common::Status status = SaveModelMetadata(model);
  return status;
}
#endif

common::Status InferenceSession::SaveModelMetadata(const onnxruntime::Model& model) {
  VLOGS(*session_logger_, 1) << "Saving model metadata";
  const onnxruntime::Graph& graph = model.MainGraph();

  // save model metadata
  model_metadata_.producer_name = model.ProducerName();
  model_metadata_.description = model.DocString();
  model_metadata_.graph_description = model.GraphDocString();
  model_metadata_.domain = model.Domain();
  model_metadata_.version = model.ModelVersion();
  model_metadata_.custom_metadata_map = model.MetaData();
  model_metadata_.graph_name = graph.Name();

  required_inputs_.clear();
  for (auto input : graph.GetInputs()) {
    required_inputs_.insert(input->Name());
  }

  auto add_inputs = [this](const InputDefList& inputs) {
    input_def_map_.clear();
    input_def_map_.reserve(inputs.size());
    for (auto elem : inputs) {
      auto elem_type = utils::GetMLDataType(*elem);
      auto elem_shape_proto = elem->Shape();
      input_def_map_.insert(
          {elem->Name(),
           InputDefMetaData(
               elem, elem_type,
               elem_shape_proto ? utils::GetTensorShapeFromTensorShapeProto(*elem_shape_proto) : TensorShape())});
    }
  };

  if (graph.CanOverrideInitializer()) {
    // for IR 4 or higher it is optional to have a matching graph input for an initializer, and if one exists the
    // initializer is explicitly overridable.
    add_inputs(graph.GetInputsIncludingInitializers());
  } else {
    // for IR < 4 we don't allow overriding initializers so that they can be treated as constant. exclude them from
    // the list of valid inputs by just using the GetInputs() list.
    add_inputs(graph.GetInputs());
  }

  // save outputs
  const auto& outputs = graph.GetOutputs();
  output_def_list_ = outputs;  // A direct copy of outputs

  model_output_names_.clear();
  model_output_names_.reserve(outputs.size());
  for (const auto& elem : outputs) {
    model_output_names_.insert(elem->Name());
  }

  VLOGS(*session_logger_, 1) << "Done saving model metadata";
  return common::Status::OK();
}

// Create a Logger for a single execution if possible. Otherwise use the default logger.
// If a new logger is created, it will also be stored in new_run_logger,
// which must remain valid for the duration of the execution.
// If the default logger is used, new_run_logger will remain empty.
// The returned value should be used in the execution.
const logging::Logger& InferenceSession::CreateLoggerForRun(const RunOptions& run_options,
                                                            std::unique_ptr<logging::Logger>& new_run_logger) {
  const logging::Logger* run_logger;

  // create a per-run logger if we can
  if (logging_manager_ != nullptr) {
    std::string run_log_id{session_options_.session_logid};

    if (!session_options_.session_logid.empty() && !run_options.run_tag.empty()) {
      run_log_id += ":";
    }

    run_log_id += run_options.run_tag;

    logging::Severity severity = logging::Severity::kWARNING;
    if (run_options.run_log_severity_level == -1) {
      severity = session_logger_->GetSeverity();
    } else {
      ORT_ENFORCE(run_options.run_log_severity_level >= 0 &&
                      run_options.run_log_severity_level <= static_cast<int>(logging::Severity::kFATAL),
                  "Invalid run log severity level. Not a valid onnxruntime::logging::Severity value: ",
                  run_options.run_log_severity_level);
      severity = static_cast<logging::Severity>(run_options.run_log_severity_level);
    }

    new_run_logger = logging_manager_->CreateLogger(run_log_id, severity, false, run_options.run_log_verbosity_level);

    run_logger = new_run_logger.get();
    VLOGS(*run_logger, 1) << "Created logger for run with id of " << run_log_id;
  } else {
    // fallback to using default logger. this does NOT have any session or run specific id/tag in it
    run_logger = session_logger_;
    VLOGS(*run_logger, 1) << "Using default logger for run " << run_options.run_tag;
  }

  return *run_logger;
}

void InferenceSession::InitLogger(logging::LoggingManager* logging_manager) {
  // create logger for session, using provided logging manager if possible
  if (logging_manager != nullptr) {
    logging::Severity severity = logging::Severity::kWARNING;
    if (session_options_.session_log_severity_level == -1) {
      severity = logging::LoggingManager::DefaultLogger().GetSeverity();
    } else {
      ORT_ENFORCE(session_options_.session_log_severity_level >= 0 &&
                      session_options_.session_log_severity_level <= static_cast<int>(logging::Severity::kFATAL),
                  "Invalid session log severity level. Not a valid onnxruntime::logging::Severity value: ",
                  session_options_.session_log_severity_level);
      severity = static_cast<logging::Severity>(session_options_.session_log_severity_level);
    }

    owned_session_logger_ = logging_manager_->CreateLogger(session_options_.session_logid, severity, false,
                                                           session_options_.session_log_verbosity_level);
    session_logger_ = owned_session_logger_.get();
  } else {
    session_logger_ = &logging::LoggingManager::DefaultLogger();
  }
}

#if !defined(ORT_MINIMAL_BUILD)

// Registers all the predefined transformers with transformer manager
common::Status InferenceSession::AddPredefinedTransformers(GraphTransformerManager& transformer_manager,
                                                           TransformerLevel graph_optimization_level,
                                                           bool saving_runtime_optimizations) const {
  const auto& cpu_ep = *execution_providers_.Get(onnxruntime::kCpuExecutionProvider);
  for (int i = static_cast<int>(TransformerLevel::Level1); i <= static_cast<int>(TransformerLevel::MaxLevel); i++) {
    TransformerLevel level = static_cast<TransformerLevel>(i);
    if (graph_optimization_level >= level) {
      // Generate and register transformers for level
      std::vector<std::unique_ptr<GraphTransformer>> transformers_to_register = [&]() {
        if (level != TransformerLevel::Level1 && saving_runtime_optimizations) {
          RuntimeOptimizationSaveContext save_context{kernel_registry_manager_};
          return optimizer_utils::GenerateTransformersForRuntimeOptimizations(level, save_context,
                                                                              optimizers_to_disable_);
        } else {
          return optimizer_utils::GenerateTransformers(level, session_options_, cpu_ep,
                                                       optimizers_to_disable_);
        }
      }();

      for (auto& entry : transformers_to_register) {
        ORT_RETURN_IF_ERROR(transformer_manager.Register(std::move(entry), level));
      }
    }
  }
  return Status::OK();
}

#endif  // !defined(ORT_MINIMAL_BUILD)

common::Status InferenceSession::WaitForNotification(Notification* p_executor_done, int64_t timeout_in_ms) {
  if (timeout_in_ms > 0) {
    ORT_NOT_IMPLEMENTED(__FUNCTION__, "timeout_in_ms >0 is not supported");  // TODO
  }
  p_executor_done->Wait();

  return Status::OK();
}

SessionIOBinding::SessionIOBinding(InferenceSession* session) : sess_(session) {
  ORT_ENFORCE(session->NewIOBinding(&binding_).IsOK());
}

const InferenceSession* SessionIOBinding::GetInferenceSession() const {
  return sess_;
}

InferenceSession* SessionIOBinding::GetInferenceSession() {
  return sess_;
}

const IOBinding* SessionIOBinding::Get() const {
  return binding_.get();
}

IOBinding* SessionIOBinding::Get() {
  return binding_.get();
}

}  // namespace onnxruntime<|MERGE_RESOLUTION|>--- conflicted
+++ resolved
@@ -299,32 +299,17 @@
                                session_options_.execution_mode == ExecutionMode::ORT_SEQUENTIAL &&
                                to.affinity_vec_len == 0;
         to.allow_spinning = allow_intra_op_spinning;
+
+        // Set custom threading functions
+        to.custom_create_thread_fn = session_options_.custom_create_thread_fn;
+        to.custom_thread_creation_options = session_options.custom_thread_creation_options;
+        to.custom_join_thread_fn = session_options_.custom_join_thread_fn;
+        if (to.custom_create_thread_fn) {
+          ORT_ENFORCE(to.custom_join_thread_fn, "custom join thread function not set for intra op thread pool");
+        }
         thread_pool_ =
             concurrency::CreateThreadPool(&Env::Default(), to, concurrency::ThreadPoolType::INTRA_OP);
       }
-<<<<<<< HEAD
-=======
-      ss << ORT_TSTR("session-") << session_id_ << ORT_TSTR("-intra-op");
-      thread_pool_name_ = ss.str();
-      to.name = thread_pool_name_.c_str();
-      to.set_denormal_as_zero = set_denormal_as_zero;
-      // If the thread pool can use all the processors, then
-      // we set affinity of each thread to each processor.
-      to.auto_set_affinity = to.thread_pool_size == 0 &&
-                             session_options_.execution_mode == ExecutionMode::ORT_SEQUENTIAL &&
-                             to.affinity_vec_len == 0;
-      to.allow_spinning = allow_intra_op_spinning;
-
-      // Set custom threading functions
-      to.custom_create_thread_fn = session_options_.custom_create_thread_fn;
-      to.custom_thread_creation_options = session_options.custom_thread_creation_options;
-      to.custom_join_thread_fn = session_options_.custom_join_thread_fn;
-      if (to.custom_create_thread_fn) {
-        ORT_ENFORCE(to.custom_join_thread_fn, "custom join thread function not set for intra op thread pool");
-      }
-      thread_pool_ =
-          concurrency::CreateThreadPool(&Env::Default(), to, concurrency::ThreadPoolType::INTRA_OP);
->>>>>>> 3f5c1e1c
     }
     if (session_options_.execution_mode == ExecutionMode::ORT_PARALLEL) {
       bool allow_inter_op_spinning =
@@ -1149,17 +1134,12 @@
   return Status::OK();
 }
 
-<<<<<<< HEAD
-Status InferenceSession::SetThreadPool(void* thread_pool) {
+void InferenceSession::SetThreadPool(void* thread_pool) {
   ORT_ENFORCE(nullptr != thread_pool, "external thread pool is null");
   thread_pool_.reset(new onnxruntime::concurrency::CustomThreadPool(thread_pool));
   session_state_->SetThreadPool(thread_pool_.get());
-  return Status::OK();
-}
-
-#if defined(ENABLE_ORT_FORMAT_LOAD)
-=======
->>>>>>> 3f5c1e1c
+}
+
 namespace {
 #if !defined(ORT_MINIMAL_BUILD) || defined(ORT_EXTENDED_MINIMAL_BUILD)
 Status PartitionOrtFormatModel(onnxruntime::Graph& graph,
