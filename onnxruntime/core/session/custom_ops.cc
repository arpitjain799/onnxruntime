// Copyright (c) Microsoft Corporation. All rights reserved.
// Licensed under the MIT License.

#ifdef _WIN32
#pragma warning(disable : 4267)
#endif

#include <type_traits>

#include "core/framework/data_types.h"
#include "core/framework/error_code_helper.h"
#include "core/framework/onnxruntime_typeinfo.h"
#include "core/framework/op_kernel_context_internal.h"
#include "core/framework/op_kernel_info.h"
#include "core/framework/tensor_type_and_shape.h"
#include "core/framework/tensorprotoutils.h"
#include "core/graph/onnx_protobuf.h"
#include "core/session/allocator_adapters.h"
#include "core/session/api_utils.h"
#include "core/session/custom_ops.h"
#include "core/session/inference_session.h"
#include "core/session/ort_apis.h"

ORT_API_STATUS_IMPL(OrtApis::KernelInfoGetAttribute_float, _In_ const OrtKernelInfo* info, _In_ const char* name, _Out_ float* out) {
  API_IMPL_BEGIN
  auto status = reinterpret_cast<const onnxruntime::OpKernelInfo*>(info)->GetAttr<float>(name, out);
  if (status.IsOK())
    return nullptr;
  return onnxruntime::ToOrtStatus(status);
  API_IMPL_END
}

ORT_API_STATUS_IMPL(OrtApis::KernelInfoGetAttribute_int64, _In_ const OrtKernelInfo* info, _In_ const char* name, _Out_ int64_t* out) {
  API_IMPL_BEGIN
  auto status = reinterpret_cast<const onnxruntime::OpKernelInfo*>(info)->GetAttr<int64_t>(name, out);
  if (status.IsOK())
    return nullptr;
  return onnxruntime::ToOrtStatus(status);
  API_IMPL_END
}

ORT_API_STATUS_IMPL(OrtApis::KernelContext_GetInputCount, _In_ const OrtKernelContext* context, _Out_ size_t* out) {
  API_IMPL_BEGIN
  *out = reinterpret_cast<const onnxruntime::OpKernelContextInternal*>(context)->InputCount();
  return nullptr;
  API_IMPL_END
};

ORT_API_STATUS_IMPL(OrtApis::KernelContext_GetOutputCount, _In_ const OrtKernelContext* context, _Out_ size_t* out) {
  API_IMPL_BEGIN
  *out = reinterpret_cast<const onnxruntime::OpKernelContextInternal*>(context)->OutputCount();
  return nullptr;
  API_IMPL_END
};

ORT_API_STATUS_IMPL(OrtApis::KernelContext_GetInput, _In_ const OrtKernelContext* context, _In_ size_t index, _Out_ const OrtValue** out) {
  API_IMPL_BEGIN
  *out = reinterpret_cast<const OrtValue*>(reinterpret_cast<const onnxruntime::OpKernelContextInternal*>(context)->GetInputMLValue(index));
  return nullptr;
  API_IMPL_END
};

ORT_API_STATUS_IMPL(OrtApis::KernelContext_GetOutput, _Inout_ OrtKernelContext* context, _In_ size_t index, _In_ const int64_t* dim_values, size_t dim_count, _Out_ OrtValue** out) {
  API_IMPL_BEGIN
  onnxruntime::TensorShape shape(dim_values, dim_count);
  *out = reinterpret_cast<OrtValue*>(reinterpret_cast<onnxruntime::OpKernelContextInternal*>(context)->OutputMLValue(index, shape));
  return nullptr;
  API_IMPL_END
};

ORT_API_STATUS_IMPL(OrtApis::KernelInfoGetAttribute_string, _In_ const OrtKernelInfo* info, _In_ const char* name, _Out_ char* out, _Inout_ size_t* size) {
  API_IMPL_BEGIN
  std::string value;
  auto status = reinterpret_cast<const onnxruntime::OpKernelInfo*>(info)->GetAttr<std::string>(name, &value);
  if (status.IsOK()) {
    if (out == nullptr) {  // User is querying the true size of the attribute
      *size = value.size() + 1;
      return nullptr;
    } else if (*size >= value.size() + 1) {
      std::memcpy(out, value.data(), value.size());
      out[value.size()] = '\0';
      *size = value.size() + 1;
      return nullptr;
    } else {  // User has provided a buffer that is not large enough
      *size = value.size() + 1;
      return OrtApis::CreateStatus(ORT_INVALID_ARGUMENT, "Result buffer is not large enough");
    }
  }
  return onnxruntime::ToOrtStatus(status);
  API_IMPL_END
}

#ifdef _WIN32
#pragma warning(push)
#pragma warning(disable : 28196 6387)
#endif

ORT_API_STATUS_IMPL(OrtApis::KernelContext_GetGPUComputeStream, _In_ const OrtKernelContext* context, _Outptr_ void** out) {
  API_IMPL_BEGIN
  auto* stream = reinterpret_cast<const onnxruntime::OpKernelContext*>(context)->GetComputeStream();
  if (stream)
    *out = stream->GetHandle();
  else
    *out = nullptr;
  return nullptr;
  API_IMPL_END
};

#ifdef _WIN32
#pragma warning(pop)
#endif

template <typename T, typename std::enable_if<std::is_fundamental<T>::value, int>::type = 0>
static Status CopyDataFromVectorToMemory(const std::vector<T>& values, T* out, size_t* size) {
  if (out == nullptr) {  // User is querying the true size of the attribute
    *size = values.size();
    return Status::OK();
  } else if (*size >= values.size()) {
    std::memcpy(out, values.data(), values.size() * sizeof(T));
    *size = values.size();
  } else {  // User has provided a buffer that is not large enough
    *size = values.size();
    return ORT_MAKE_STATUS(ONNXRUNTIME, INVALID_ARGUMENT, "Result buffer is not large enough");
  }

  return Status::OK();
}

ORT_API_STATUS_IMPL(OrtApis::KernelInfoGetAttributeArray_float, _In_ const OrtKernelInfo* info, _In_ const char* name,
                    _Out_ float* out, _Inout_ size_t* size) {
  API_IMPL_BEGIN
  std::vector<float> values;
  auto status = reinterpret_cast<const onnxruntime::OpKernelInfo*>(info)->GetAttrs<float>(name, values);
  if (status.IsOK()) {
    status = CopyDataFromVectorToMemory<float>(values, out, size);
  }
  return onnxruntime::ToOrtStatus(status);
  API_IMPL_END
}

ORT_API_STATUS_IMPL(OrtApis::KernelInfoGetAttributeArray_int64, _In_ const OrtKernelInfo* info, _In_ const char* name,
                    _Out_ int64_t* out, _Inout_ size_t* size) {
  API_IMPL_BEGIN
  std::vector<int64_t> values;
  auto status = reinterpret_cast<const onnxruntime::OpKernelInfo*>(info)->GetAttrs<int64_t>(name, values);
  if (status.IsOK()) {
    status = CopyDataFromVectorToMemory<int64_t>(values, out, size);
  }
  return onnxruntime::ToOrtStatus(status);
  API_IMPL_END
}

ORT_API_STATUS_IMPL(OrtApis::KernelInfoGetAttribute_tensor, _In_ const OrtKernelInfo* info, _In_z_ const char* name,
                    _Inout_ OrtAllocator* allocator, _Outptr_ OrtValue** out) {
  API_IMPL_BEGIN
  const auto* op_kinfo = reinterpret_cast<const onnxruntime::OpKernelInfo*>(info);

  // Get TensorProto attribute
  onnx::TensorProto tensor_proto;
  auto status = op_kinfo->GetAttr<onnx::TensorProto>(name, &tensor_proto);
  if (!status.IsOK()) {
    return onnxruntime::ToOrtStatus(status);
  }

  // Determine the tensor's size in bytes.
  size_t req_size = 0;
  status = onnxruntime::utils::GetSizeInBytesFromTensorProto<0>(tensor_proto, &req_size);
  if (!status.IsOK()) {
    return onnxruntime::ToOrtStatus(status);
  }

  // Create Tensor that owns buffer memory that will be allocated with the provided OrtAllocator.
  onnxruntime::TensorShape tensor_shape = onnxruntime::utils::GetTensorShapeFromTensorProto(tensor_proto);
  const auto* const type = onnxruntime::DataTypeImpl::TensorTypeFromONNXEnum(tensor_proto.data_type())->GetElementType();
  onnxruntime::AllocatorPtr alloc_ptr = std::make_shared<onnxruntime::IAllocatorImplWrappingOrtAllocator>(allocator);
  auto tensorp = std::make_unique<onnxruntime::Tensor>(type, tensor_shape, std::move(alloc_ptr));

  // Deserialize TensorProto into pre-allocated, empty Tensor.
  status = onnxruntime::utils::TensorProtoToTensor(onnxruntime::Env::Default(), nullptr, tensor_proto, *tensorp);
  if (!status.IsOK()) {
    return onnxruntime::ToOrtStatus(status);
  }

  // Initialize OrtValue from Tensor.
  auto ml_tensor = onnxruntime::DataTypeImpl::GetType<onnxruntime::Tensor>();
  auto value = std::make_unique<OrtValue>();
  value->Init(tensorp.release(), ml_tensor, ml_tensor->GetDeleteFunc());

  *out = value.release();
  return nullptr;
  API_IMPL_END
}

ORT_API_STATUS_IMPL(OrtApis::KernelInfo_GetInputCount, _In_ const OrtKernelInfo* info, _Out_ size_t* out) {
  API_IMPL_BEGIN
  *out = reinterpret_cast<const onnxruntime::OpKernelInfo*>(info)->GetInputCount();
  return nullptr;
  API_IMPL_END
};

ORT_API_STATUS_IMPL(OrtApis::KernelInfo_GetOutputCount, _In_ const OrtKernelInfo* info, _Out_ size_t* out) {
  API_IMPL_BEGIN
  *out = reinterpret_cast<const onnxruntime::OpKernelInfo*>(info)->GetOutputCount();
  return nullptr;
  API_IMPL_END
};

ORT_API_STATUS_IMPL(OrtApis::KernelInfo_GetInputName, _In_ const OrtKernelInfo* info, size_t index, _Out_ char* out,
                    _Inout_ size_t* size) {
  API_IMPL_BEGIN
  const auto* op_info = reinterpret_cast<const onnxruntime::OpKernelInfo*>(info);
  const auto input_defs = op_info->node().InputDefs();

  if (index >= input_defs.size()) {
    return OrtApis::CreateStatus(ORT_INVALID_ARGUMENT, "::OrtKernelInfo input index is out of bounds");
  }

  auto status = CopyStringToOutputArg(input_defs[index]->Name(),
                                      "Output buffer is not large enough for ::OrtKernelInfo input name", out, size);

  return onnxruntime::ToOrtStatus(status);
  API_IMPL_END
}

ORT_API_STATUS_IMPL(OrtApis::KernelInfo_GetOutputName, _In_ const OrtKernelInfo* info, size_t index, _Out_ char* out,
                    _Inout_ size_t* size) {
  API_IMPL_BEGIN
  const auto* op_info = reinterpret_cast<const onnxruntime::OpKernelInfo*>(info);
  const auto output_defs = op_info->node().OutputDefs();

  if (index >= output_defs.size()) {
    return OrtApis::CreateStatus(ORT_INVALID_ARGUMENT, "::OrtKernelInfo output index is out of bounds");
  }

  auto status = CopyStringToOutputArg(output_defs[index]->Name(),
                                      "Output buffer is not large enough for ::OrtKernelInfo output name", out, size);

  return onnxruntime::ToOrtStatus(status);
  API_IMPL_END
}

ORT_API_STATUS_IMPL(OrtApis::KernelInfo_GetInputTypeInfo, _In_ const OrtKernelInfo* info, size_t index,
                    _Outptr_ OrtTypeInfo** type_info) {
  API_IMPL_BEGIN
  const auto* op_info = reinterpret_cast<const onnxruntime::OpKernelInfo*>(info);
  const auto input_defs = op_info->node().InputDefs();

  if (index >= input_defs.size()) {
    return OrtApis::CreateStatus(ORT_INVALID_ARGUMENT, "::OrtKernelInfo input index is out of bounds");
  }

  const onnxruntime::NodeArg* node_arg = input_defs[index];
  const ONNX_NAMESPACE::TypeProto* type_proto = node_arg->TypeAsProto();

  if (type_proto == nullptr) {
    return OrtApis::CreateStatus(ORT_INVALID_GRAPH, "::OrtKernelInfo input does not have a type");
  }

  auto type_info_ret = OrtTypeInfo::FromTypeProto(*type_proto);
  *type_info = type_info_ret.release();
  return nullptr;
  API_IMPL_END
}

ORT_API_STATUS_IMPL(OrtApis::KernelInfo_GetOutputTypeInfo, _In_ const OrtKernelInfo* info, size_t index,
                    _Outptr_ OrtTypeInfo** type_info) {
  API_IMPL_BEGIN
  const auto* op_info = reinterpret_cast<const onnxruntime::OpKernelInfo*>(info);
  const auto output_defs = op_info->node().OutputDefs();

  if (index >= output_defs.size()) {
    return OrtApis::CreateStatus(ORT_INVALID_ARGUMENT, "::OrtKernelInfo output index is out of bounds");
  }

  const onnxruntime::NodeArg* node_arg = output_defs[index];
  const ONNX_NAMESPACE::TypeProto* type_proto = node_arg->TypeAsProto();

  if (type_proto == nullptr) {
    return OrtApis::CreateStatus(ORT_INVALID_GRAPH, "::OrtKernelInfo output does not have a type");
  }

  auto type_info_ret = OrtTypeInfo::FromTypeProto(*type_proto);
  *type_info = type_info_ret.release();
  return nullptr;
  API_IMPL_END
}

ORT_API_STATUS_IMPL(OrtApis::KernelInfoGetConstantInput_tensor, _In_ const OrtKernelInfo* info, _In_ size_t index,
                    _Out_ int* is_constant, _Outptr_ const OrtValue** out) {
  API_IMPL_BEGIN
  const auto* op_info = reinterpret_cast<const onnxruntime::OpKernelInfo*>(info);
  *is_constant = static_cast<int>(op_info->TryGetConstantInput(index, out));
  return nullptr;
  API_IMPL_END
};

ORT_API_STATUS_IMPL(OrtApis::KernelInfo_GetNodeName, _In_ const OrtKernelInfo* info, _Out_ char* out,
                    _Inout_ size_t* size) {
  API_IMPL_BEGIN
  const auto* op_info = reinterpret_cast<const onnxruntime::OpKernelInfo*>(info);

  auto status = CopyStringToOutputArg(op_info->node().Name(),
                                      "Output buffer is not large enough for ::OrtKernelInfo node name", out, size);

  return onnxruntime::ToOrtStatus(status);
  API_IMPL_END
}

ORT_API_STATUS_IMPL(OrtApis::KernelInfo_GetLogger, _In_ const OrtKernelInfo* info, _Outptr_ const OrtLogger** logger) {
  API_IMPL_BEGIN
  const auto* ep = reinterpret_cast<const onnxruntime::OpKernelInfo*>(info)->GetExecutionProvider();

  if (ep == nullptr) {
    return OrtApis::CreateStatus(ORT_INVALID_GRAPH, "::OrtKernelInfo does not have an execution provider");
  }

  const auto* ep_logger = ep->GetLogger();

  if (ep_logger == nullptr) {
    return OrtApis::CreateStatus(ORT_INVALID_GRAPH,
                                 "::OrtKernelInfo cannot get a valid logger from "
                                 "its execution provider");
  }

  *logger = reinterpret_cast<const OrtLogger*>(ep_logger);
  return nullptr;
  API_IMPL_END
}

ORT_API_STATUS_IMPL(OrtApis::KernelContext_GetLogger, _In_ const OrtKernelContext* context, _Outptr_ const OrtLogger** logger) {
  API_IMPL_BEGIN
  const auto& kernel_ctx_logger = reinterpret_cast<const onnxruntime::OpKernelContextInternal*>(context)->Logger();

  *logger = reinterpret_cast<const OrtLogger*>(&kernel_ctx_logger);
  return nullptr;
  API_IMPL_END
}

ORT_API_STATUS_IMPL(OrtApis::Logger_LogMessage, _In_ const OrtLogger* logger, OrtLoggingLevel log_severity_level,
                    _In_z_ const char* message, _In_z_ const ORTCHAR_T* file_path, int line_number,
                    _In_z_ const char* func_name) {
  API_IMPL_BEGIN
  const auto& actual_logger = *reinterpret_cast<const onnxruntime::logging::Logger*>(logger);
  const auto severity = static_cast<onnxruntime::logging::Severity>(log_severity_level);
  const auto log_data_type = onnxruntime::logging::DataType::SYSTEM;

  if (actual_logger.OutputIsEnabled(severity, log_data_type)) {
#ifdef _WIN32
    const std::string file_path_str = onnxruntime::ToUTF8String(file_path);
    onnxruntime::CodeLocation location(file_path_str.c_str(), line_number, func_name);
#else
    onnxruntime::CodeLocation location(file_path, line_number, func_name);
#endif

    onnxruntime::logging::Capture(
        actual_logger,
        severity,
        onnxruntime::logging::Category::onnxruntime,
        log_data_type,
        location)
            .Stream()
        << message;
  }

  return nullptr;
  API_IMPL_END
}

ORT_API_STATUS_IMPL(OrtApis::Logger_GetLoggingSeverityLevel, _In_ const OrtLogger* logger, _Out_ OrtLoggingLevel* out) {
  API_IMPL_BEGIN
  const auto& actual_logger = *reinterpret_cast<const onnxruntime::logging::Logger*>(logger);
  *out = static_cast<OrtLoggingLevel>(actual_logger.GetSeverity());
  return nullptr;
  API_IMPL_END
}

#if !defined(ORT_MINIMAL_BUILD) || defined(ORT_MINIMAL_BUILD_CUSTOM_OPS)
#include "core/framework/customregistry.h"
namespace onnxruntime {

struct CustomOpKernel : OpKernel {
  CustomOpKernel(const OpKernelInfo& info, const OrtCustomOp& op) : OpKernel(info), op_(op) {
    if (op_.version > ORT_API_VERSION) {
      ORT_THROW("Unsupported version '" + std::to_string(op_.version) + "' in custom op '" + op.GetName(&op));
    }

    op_kernel_ = op_.CreateKernel(&op_, OrtGetApiBase()->GetApi(op_.version),
                                  reinterpret_cast<const OrtKernelInfo*>(&info));
  }

  ~CustomOpKernel() override { op_.KernelDestroy(op_kernel_); }

  Status Compute(OpKernelContext* ctx) const override {
    op_.KernelCompute(op_kernel_, reinterpret_cast<OrtKernelContext*>(ctx));
    return Status::OK();
  }

 private:
  ORT_DISALLOW_COPY_ASSIGNMENT_AND_MOVE(CustomOpKernel);

  const OrtCustomOp& op_;
  void* op_kernel_;
};

#if !defined(ORT_MINIMAL_BUILD)
KernelCreateInfo CreateKernelCreateInfo(const std::string& domain, const OrtCustomOp* op) {
  const size_t input_count = op->GetInputTypeCount(op);
  const size_t output_count = op->GetOutputTypeCount(op);

  KernelDefBuilder def_builder;
  def_builder.SetName(op->GetName(op))
      .SetDomain(domain)
      .SinceVersion(1);

  // GetInputMemoryType was introduced in ver 13. This check allows custom ops compiled using older versions
  // to work with newer versions (> 12) of the ORT binary.
  if (op->version > 12) {
    for (size_t i = 0; i < input_count; i++) {
      def_builder.InputMemoryType(op->GetInputMemoryType(op, i), i);
    }
  }

  for (size_t i = 0; i < input_count; i++) {
    const auto input_type = op->GetInputType(op, i);
    const auto input_name = "Input" + std::to_string(i);
    if (input_type == ONNX_TENSOR_ELEMENT_DATA_TYPE_UNDEFINED) {
      def_builder.TypeConstraint(input_name, DataTypeImpl::AllTensorTypes());
    } else {
      def_builder.TypeConstraint(input_name, DataTypeImpl::TensorTypeFromONNXEnum(static_cast<int>(input_type))->AsTensorType());
    }
  }

  for (size_t i = 0; i < output_count; i++) {
    const auto output_type = op->GetOutputType(op, i);
    const auto output_name = "Output" + std::to_string(i);
    if (output_type == ONNX_TENSOR_ELEMENT_DATA_TYPE_UNDEFINED) {
      def_builder.TypeConstraint(output_name, DataTypeImpl::AllTensorTypes());
    } else {
      def_builder.TypeConstraint(output_name, DataTypeImpl::TensorTypeFromONNXEnum(static_cast<int>(output_type))->AsTensorType());
    }
  }

  if (const char* provider_type = op->GetExecutionProviderType(op)) {
    def_builder.Provider(provider_type);
  } else {
    def_builder.Provider(onnxruntime::kCpuExecutionProvider);
  }

  KernelCreateFn kernel_create_fn = [op](FuncManager&, const OpKernelInfo& info, std::unique_ptr<OpKernel>& out) -> Status {
    out = std::make_unique<CustomOpKernel>(info, *op);
    return Status::OK();
  };

  return KernelCreateInfo(def_builder.Build(), kernel_create_fn);
}

ONNX_NAMESPACE::OpSchema CreateSchema(const std::string& domain, const OrtCustomOp* op) {
  constexpr uint32_t min_ort_version_with_optional_io_support = 8;
  constexpr uint32_t min_ort_version_with_variadic_io_support = 14;

  const size_t input_count = op->GetInputTypeCount(op);
  const size_t output_count = op->GetOutputTypeCount(op);
  int undefined = 0;

  ONNX_NAMESPACE::OpSchema schema(op->GetName(op), "custom op registered at runtime", 0);

  for (size_t i = 0; i < input_count; i++) {
    onnx::OpSchema::FormalParameterOption option = onnx::OpSchema::FormalParameterOption::Single;
    bool is_homogeneous = true;
    int min_arity = 1;

    // The OrtCustomOp interface did not support the methods to query input/output characteristics before
    // ORT API version 8. So, query the relevant methods ONLY from API version 8 onwards.
    if (op->version >= min_ort_version_with_optional_io_support) {
      const auto characteristic = op->GetInputCharacteristic(op, i);

      // Support for optional and variadic inputs/output was added in versions 8 and 14, respectively.
      if (characteristic == OrtCustomOpInputOutputCharacteristic::INPUT_OUTPUT_OPTIONAL) {
        option = onnx::OpSchema::FormalParameterOption::Optional;
      } else if ((op->version >= min_ort_version_with_variadic_io_support) &&
                 (characteristic == OrtCustomOpInputOutputCharacteristic::INPUT_OUTPUT_VARIADIC)) {
        ORT_ENFORCE(i == input_count - 1, "Only the last input to a custom op may be marked variadic.");
        option = onnx::OpSchema::FormalParameterOption::Variadic;
        min_arity = op->GetVariadicInputMinArity(op);
        is_homogeneous = static_cast<bool>(op->GetVariadicInputHomogeneity(op));
      }
    }

    const auto type = op->GetInputType(op, i);
    if (type == ONNX_TENSOR_ELEMENT_DATA_TYPE_UNDEFINED) {
      undefined++;
    }
    std::string input_name = "Input" + std::to_string(i);
    schema.Input(i, input_name, "", input_name, option, is_homogeneous, min_arity);
    schema.TypeConstraint(input_name, DataTypeImpl::ToString(DataTypeImpl::AllTensorTypes()), "all types");
  }

  for (size_t i = 0; i < output_count; i++) {
    onnx::OpSchema::FormalParameterOption option = onnx::OpSchema::FormalParameterOption::Single;
    bool is_homogeneous = true;
    int min_arity = 1;

    // The OrtCustomOp interface did not support the methods to query input/output characteristics before
    // ORT API version 8. So, query the relevant methods ONLY from API version 8 onwards.
    if (op->version >= min_ort_version_with_optional_io_support) {
      const auto characteristic = op->GetOutputCharacteristic(op, i);

      // Support for optional and variadic inputs/output was added in versions 8 and 14, respectively.
      if (characteristic == OrtCustomOpInputOutputCharacteristic::INPUT_OUTPUT_OPTIONAL) {
        option = onnx::OpSchema::FormalParameterOption::Optional;
      } else if ((op->version >= min_ort_version_with_variadic_io_support) &&
                 (characteristic == OrtCustomOpInputOutputCharacteristic::INPUT_OUTPUT_VARIADIC)) {
        ORT_ENFORCE(i == output_count - 1, "Only the last output to a custom op may be marked variadic.");
        option = onnx::OpSchema::FormalParameterOption::Variadic;
        min_arity = op->GetVariadicOutputMinArity(op);
        is_homogeneous = static_cast<bool>(op->GetVariadicOutputHomogeneity(op));
      }
    }
    const auto type = op->GetOutputType(op, i);
    if (ONNX_TENSOR_ELEMENT_DATA_TYPE_UNDEFINED == type) {
      if (op->GetOutputCharacteristic(op, i) == OrtCustomOpInputOutputCharacteristic::INPUT_OUTPUT_REQUIRED) {
        ORT_ENFORCE(1 == undefined,
                    "There must be one (and only one) dynamic typed input to the custom op. "
                    "Its type info at runtime will be used to infer the type info of this dynamic typed output "
                    "which is required for the success of the model loading step. "
                    "More than one dynamic typed inputs are currently not supported as differing types at runtime means the output type "
                    "cannot be inferred without which model loading cannot proceed.");
      }
    }
    std::string output_name = "Output" + std::to_string(i);
    schema.Output(i, output_name, "", output_name, option, is_homogeneous, min_arity);
    schema.TypeConstraint(output_name, DataTypeImpl::ToString(DataTypeImpl::AllTensorTypes()), "all types");
  }
  schema.SetDomain(domain);
  schema.SinceVersion(1);
  schema.AllowUncheckedAttributes();
  return schema;
}

Status IsCompatible(const ONNX_NAMESPACE::OpSchema& schema, const OrtCustomOp* op) {
  const size_t input_count = op->GetInputTypeCount(op);
  const size_t output_count = op->GetOutputTypeCount(op);

  // check inputs
  const auto& input_parameters = schema.inputs();
  ORT_RETURN_IF_NOT(input_parameters.size() == input_count, "input count does not match");
  for (size_t i = 0; i < input_parameters.size(); ++i) {
    const auto characteristic = op->GetInputCharacteristic(op, i);
    const auto& formal_parameter = input_parameters[i];
    if (characteristic == OrtCustomOpInputOutputCharacteristic::INPUT_OUTPUT_OPTIONAL) {
      ORT_RETURN_IF_NOT(formal_parameter.GetOption() == onnx::OpSchema::FormalParameterOption::Optional,
                        "custom op schemas mismatch, expecting ", i + 1,
                        i == 0 ? "st" : (i == 1 ? "nd" : "th"),
                        " input to be of optional type");
    } else if (characteristic == OrtCustomOpInputOutputCharacteristic::INPUT_OUTPUT_VARIADIC) {
      ORT_RETURN_IF_NOT(formal_parameter.GetOption() == onnx::OpSchema::FormalParameterOption::Variadic,
                        "custom op schemas mismatch, expecting ", i + 1,
                        i == 0 ? "st" : (i == 1 ? "nd" : "th"),
                        " input to be of variadic type");
    } else {
      ORT_RETURN_IF_NOT(formal_parameter.GetOption() == onnx::OpSchema::FormalParameterOption::Single,
                        "custom op schemas mismatch, expecting ", i + 1,
                        i == 0 ? "st" : (i == 1 ? "nd" : "th"),
                        " input to be of single type");
    }
    ORT_RETURN_IF_NOT(formal_parameter.GetIsHomogeneous() == (op->GetVariadicOutputHomogeneity(op) != 0),
                      "custom op schemas mismatch, expecting ", i + 1,
                      i == 0 ? "st" : (i == 1 ? "nd" : "th"),
                      " input to keep same homogeneity");
    ORT_RETURN_IF_NOT(formal_parameter.GetMinArity() == op->GetVariadicInputMinArity(op),
                      "custom op schemas mismatch, expecting ", i + 1,
                      i == 0 ? "st" : (i == 1 ? "nd" : "th"),
                      " input to keep same arity");
  }
  // check outputs
  const auto& output_parameters = schema.outputs();
  ORT_RETURN_IF_NOT(output_parameters.size() == output_count, "output count does not match");
  for (size_t i = 0; i < output_parameters.size(); ++i) {
    const auto characteristic = op->GetOutputCharacteristic(op, i);
    const auto& formal_parameter = output_parameters[i];
    if (characteristic == OrtCustomOpInputOutputCharacteristic::INPUT_OUTPUT_OPTIONAL) {
      ORT_RETURN_IF_NOT(formal_parameter.GetOption() == onnx::OpSchema::FormalParameterOption::Optional,
                        "custom op schemas mismatch, expecting ", i + 1,
                        i == 0 ? "st" : (i == 1 ? "nd" : "th"),
                        " output to be of optional type");
    } else if (characteristic == OrtCustomOpInputOutputCharacteristic::INPUT_OUTPUT_VARIADIC) {
      ORT_RETURN_IF_NOT(formal_parameter.GetOption() == onnx::OpSchema::FormalParameterOption::Variadic,
                        "custom op schemas mismatch, expecting ", i + 1,
                        i == 0 ? "st" : (i == 1 ? "nd" : "th"),
                        " output to be of variadic type");
    } else {
      ORT_RETURN_IF_NOT(formal_parameter.GetOption() == onnx::OpSchema::FormalParameterOption::Single,
                        "custom op schemas mismatch, expecting ", i + 1,
                        i == 0 ? "st" : (i == 1 ? "nd" : "th"),
                        " output to be of single type");
    }
    ORT_RETURN_IF_NOT(formal_parameter.GetIsHomogeneous() == (op->GetVariadicOutputHomogeneity(op) != 0),
                      "custom op schemas mismatch, expecting ", i + 1,
                      i == 0 ? "st" : (i == 1 ? "nd" : "th"),
                      " output to keep same homogeneity");
    ORT_RETURN_IF_NOT(formal_parameter.GetMinArity() == op->GetVariadicInputMinArity(op),
                      "custom op schemas mismatch, expecting ", i + 1,
                      i == 0 ? "st" : (i == 1 ? "nd" : "th"),
                      " output to keep same arity");
  }
  return Status::OK();
}

void InferOutputTypes(const InlinedVector<const KernelDef*>& kernel_defs,
                      ONNX_NAMESPACE::InferenceContext& infer_ctx) {
  for (const auto& kernel_def : kernel_defs) {
    const auto& type_constraints = kernel_def->TypeConstraints();
    auto num_inputs = infer_ctx.getNumInputs();
    bool matched = true;
    ONNXTensorElementDataType undef = ONNXTensorElementDataType::ONNX_TENSOR_ELEMENT_DATA_TYPE_UNDEFINED;
    // first, make sure there is a constraint for every input
    for (size_t i = 0; i < num_inputs && matched; ++i) {
      auto input_name = "Input" + std::to_string(i);
      auto input_type = infer_ctx.getInputType(i);
      if (input_type) {
        auto elem_type = static_cast<ONNXTensorElementDataType>(input_type->tensor_type().elem_type());
        auto tc_iter = type_constraints.find(input_name);
        if (tc_iter != type_constraints.end()) {
          if (tc_iter->second.size() > 1) {
            undef = elem_type;
          } else if (tc_iter->second.size() != 1 || tc_iter->second[0] != DataTypeImpl::TensorTypeFromONNXEnum(elem_type)) {
            matched = false;
          }
        } else {
          matched = false;
        }
      } else {
        matched = false;
      }
    }  // for
    // next, ensure that there is a constraint for every output
    auto num_outputs = infer_ctx.getNumOutputs();
    for (size_t i = 0; i < num_outputs && matched; i++) {
      auto output_name = "Output" + std::to_string(i);
      auto tc_iter = type_constraints.find(output_name);
      if (tc_iter == type_constraints.end() || tc_iter->second.size() < 1) {
        matched = false;
      }
    }
    if (matched) {
      for (size_t i = 0; i < num_outputs; i++) {
        auto output_name = "Output" + std::to_string(i);
        auto output_type = infer_ctx.getOutputType(i);
        auto tc_iter = type_constraints.find(output_name);
        if (tc_iter->second.size() > 1) {
          output_type->mutable_tensor_type()->set_elem_type(undef);
        } else {
          output_type->mutable_tensor_type()->set_elem_type(tc_iter->second[0]->GetTypeProto()->tensor_type().elem_type());
        }
      }
      break;
    }
  }
}
#endif

common::Status CreateCustomRegistry(gsl::span<OrtCustomOpDomain* const> op_domains,
                                    std::shared_ptr<CustomRegistry>& output) {
  output = std::make_shared<CustomRegistry>();

  for (const auto& domain : op_domains) {
#if !defined(ORT_MINIMAL_BUILD)
    std::unordered_map<std::string, ONNX_NAMESPACE::OpSchema> schema_map;
    std::unordered_map<std::string, InlinedVector<const KernelDef*>> kernel_def_map;

    // Domain is not empty - add it to the DomainToVersion ONNX map
    // If domain is empty, it is assumed to be part of the ONNX domain
    if (!domain->domain_.empty()) {
      // Add it to the DomainToVersion ONNX map if it doesn't already exist
      // For example, two sessions using the same session_options should not add the same custom op domain to the version map twice
      auto& domain_to_version_range_instance = ONNX_NAMESPACE::OpSchemaRegistry::DomainToVersionRange::Instance();
      const auto& domain_to_version_map = domain_to_version_range_instance.Map();

      if (domain_to_version_map.find(domain->domain_) == domain_to_version_map.end()) {
        domain_to_version_range_instance.AddDomainToVersion(domain->domain_, 1, 1000);
      }
    }

    for (const auto* op : domain->custom_ops_) {
<<<<<<< HEAD
      // define kernel
      auto kernel_create_info = CreateKernelCreateInfo(domain->domain_, op);
      kernel_def_map[op->GetName(op)].push_back(kernel_create_info.kernel_def.get());
      ORT_RETURN_IF_ERROR(output->RegisterCustomKernel(kernel_create_info));
      // define schema
      auto schema_map_iter = schema_map.find(op->GetName(op));
      if (schema_map_iter == schema_map.end()) {
        auto schema = CreateSchema(domain->domain_, op);
        schema_map.emplace(schema.Name(), schema);
      } else {
        ORT_RETURN_IF_ERROR(IsCompatible(schema_map_iter->second, op));
=======
      ONNX_NAMESPACE::OpSchema schema(op->GetName(op), "custom op registered at runtime", 0);

      size_t type_id_counter = 0;
      const size_t input_count = op->GetInputTypeCount(op);
      for (size_t i = 0; i < input_count; i++) {
        onnx::OpSchema::FormalParameterOption option = onnx::OpSchema::FormalParameterOption::Single;
        bool is_homogeneous = true;
        int min_arity = 1;

        // The OrtCustomOp interface did not support the methods to query input/output characteristics before
        // ORT API version 8. So, query the relevant methods ONLY from API version 8 onwards.
        if (op->version >= min_ort_version_with_optional_io_support) {
          const auto characteristic = op->GetInputCharacteristic(op, i);

          // Support for optional and variadic inputs/output was added in versions 8 and 14, respectively.
          if (characteristic == OrtCustomOpInputOutputCharacteristic::INPUT_OUTPUT_OPTIONAL) {
            option = onnx::OpSchema::FormalParameterOption::Optional;
          } else if ((op->version >= min_ort_version_with_variadic_io_support) &&
                     (characteristic == OrtCustomOpInputOutputCharacteristic::INPUT_OUTPUT_VARIADIC)) {
            ORT_ENFORCE(i == input_count - 1, "Only the last input to a custom op may be marked variadic.");
            option = onnx::OpSchema::FormalParameterOption::Variadic;
            min_arity = op->GetVariadicInputMinArity(op);
            is_homogeneous = static_cast<bool>(op->GetVariadicInputHomogeneity(op));
          }
        }

        const auto type = op->GetInputType(op, i);
        if (ONNX_TENSOR_ELEMENT_DATA_TYPE_UNDEFINED == type) {  // Dynamic typed input
          schema.Input(i, "Input" + std::to_string(i), "", "T" + std::to_string(type_id_counter), option,
                       is_homogeneous, min_arity);
          schema.TypeConstraint("T" + std::to_string(type_id_counter), DataTypeImpl::ToString(DataTypeImpl::AllTensorTypes()), "all types");
          type_constraint_ids[op].push_back("T" + std::to_string(type_id_counter++));
        } else {
          schema.Input(i, "Input" + std::to_string(i), "",
                       DataTypeImpl::ToString(onnxruntime::DataTypeImpl::TensorTypeFromONNXEnum(type)), option,
                       is_homogeneous, min_arity);
        }
      }

      const size_t output_count = op->GetOutputTypeCount(op);
      for (size_t i = 0; i < output_count; i++) {
        onnx::OpSchema::FormalParameterOption option = onnx::OpSchema::FormalParameterOption::Single;
        bool is_homogeneous = true;
        int min_arity = 1;

        // The OrtCustomOp interface did not support the methods to query input/output characteristics before
        // ORT API version 8. So, query the relevant methods ONLY from API version 8 onwards.
        if (op->version >= min_ort_version_with_optional_io_support) {
          const auto characteristic = op->GetOutputCharacteristic(op, i);

          // Support for optional and variadic inputs/output was added in versions 8 and 14, respectively.
          if (characteristic == OrtCustomOpInputOutputCharacteristic::INPUT_OUTPUT_OPTIONAL) {
            option = onnx::OpSchema::FormalParameterOption::Optional;
          } else if ((op->version >= min_ort_version_with_variadic_io_support) &&
                     (characteristic == OrtCustomOpInputOutputCharacteristic::INPUT_OUTPUT_VARIADIC)) {
            ORT_ENFORCE(i == output_count - 1, "Only the last output to a custom op may be marked variadic.");
            option = onnx::OpSchema::FormalParameterOption::Variadic;
            min_arity = op->GetVariadicOutputMinArity(op);
            is_homogeneous = static_cast<bool>(op->GetVariadicOutputHomogeneity(op));
          }
        }

        const auto type = op->GetOutputType(op, i);
        if (ONNX_TENSOR_ELEMENT_DATA_TYPE_UNDEFINED == type) {  // Dynamic typed output
          if (op->GetOutputCharacteristic(op, i) == OrtCustomOpInputOutputCharacteristic::INPUT_OUTPUT_REQUIRED) {
            ORT_ENFORCE(type_id_counter == 1,
                        "There must be one (and only one) dynamic typed input to the custom op. "
                        "Its type info at runtime will be used to infer the type info of this dynamic typed output "
                        "which is required for the success of the model loading step. "
                        "More than one dynamic typed inputs are currently not supported as differing types at runtime means the output type "
                        "cannot be inferred without which model loading cannot proceed.");
          }

          schema.Output(i, "Output" + std::to_string(i), "", "T0", option, is_homogeneous, min_arity);
        } else {
          schema.Output(i, "Output" + std::to_string(i), "",
                        DataTypeImpl::ToString(onnxruntime::DataTypeImpl::TensorTypeFromONNXEnum(type)), option,
                        is_homogeneous, min_arity);
        }
>>>>>>> 4b74cb17
      }
    }

    std::vector<ONNX_NAMESPACE::OpSchema> schemas;
    for (auto schema_iter : schema_map) {
      schemas.push_back(schema_iter.second);
      InlinedVector<const KernelDef*> kernel_defs = std::move(kernel_def_map[schema_iter.first]);
      ONNX_NAMESPACE::InferenceFunction infer_fn = [kernel_defs](ONNX_NAMESPACE::InferenceContext& infer_ctx) {
        InferOutputTypes(kernel_defs, infer_ctx);
      };
      schemas.back().TypeAndShapeInferenceFunction(infer_fn);
    }

    ORT_RETURN_IF_ERROR(output->RegisterOpSet(schemas,
                                              domain->domain_,
                                              1 /* baseline opset version */,
                                              1000 /* opset version */));
#else
    // For a minimal build, we may not need any of the ONNX schema stuff but we still need to track
    // the type template parameters to be used during the kernel def building step below
    for (const auto* op : domain->custom_ops_) {
      size_t undefined = 0;
      size_t input_count = op->GetInputTypeCount(op);
      for (size_t i = 0; i < input_count; i++) {
        auto type = op->GetInputType(op, i);
        if (ONNX_TENSOR_ELEMENT_DATA_TYPE_UNDEFINED == type) {
          undefined++;
        }
      }

      KernelDefBuilder def_builder;
      def_builder.SetName(op->GetName(op))
          .SetDomain(domain->domain_)
          .SinceVersion(1);

      // GetInputMemoryType was introduced in ver 13. This check allows custom ops compiled using older versions
      // to work with newer versions (> 12) of the ORT binary.
      if (op->version > 12) {
        auto input_count = op->GetInputTypeCount(op);
        for (size_t i = 0; i < input_count; i++) {
          def_builder.InputMemoryType(op->GetInputMemoryType(op, i), i);
        }
      }

      for (size_t i = 0; i < undefined; i++) {
        def_builder.TypeConstraint("T" + std::to_string(i), DataTypeImpl::AllTensorTypes());
      }

      if (const char* provider_type = op->GetExecutionProviderType(op)) {
        def_builder.Provider(provider_type);
      } else {
        def_builder.Provider(onnxruntime::kCpuExecutionProvider);
      }

      KernelCreateFn kernel_create_fn = [op](FuncManager&, const OpKernelInfo& info, std::unique_ptr<OpKernel>& out) -> Status {
        out = std::make_unique<CustomOpKernel>(info, *op);
        return Status::OK();
      };

      KernelCreateInfo create_info(def_builder.Build(), kernel_create_fn);
      ORT_RETURN_IF_ERROR(output->RegisterCustomKernel(create_info));
    }
#endif
  }  // for each domain

  return Status::OK();
}

}  // namespace onnxruntime
#endif  // !defined(ORT_MINIMAL_BUILD) || defined(ORT_MINIMAL_BUILD_CUSTOM_OPS)<|MERGE_RESOLUTION|>--- conflicted
+++ resolved
@@ -492,6 +492,7 @@
     }
     std::string input_name = "Input" + std::to_string(i);
     schema.Input(i, input_name, "", input_name, option, is_homogeneous, min_arity);
+    // support all types as input here in schema, and handle the type inference in TypeShapeInference func
     schema.TypeConstraint(input_name, DataTypeImpl::ToString(DataTypeImpl::AllTensorTypes()), "all types");
   }
 
@@ -529,6 +530,7 @@
     }
     std::string output_name = "Output" + std::to_string(i);
     schema.Output(i, output_name, "", output_name, option, is_homogeneous, min_arity);
+    // support all types as input here in schema, and handle the type inference in TypeShapeInference func
     schema.TypeConstraint(output_name, DataTypeImpl::ToString(DataTypeImpl::AllTensorTypes()), "all types");
   }
   schema.SetDomain(domain);
@@ -682,7 +684,6 @@
     }
 
     for (const auto* op : domain->custom_ops_) {
-<<<<<<< HEAD
       // define kernel
       auto kernel_create_info = CreateKernelCreateInfo(domain->domain_, op);
       kernel_def_map[op->GetName(op)].push_back(kernel_create_info.kernel_def.get());
@@ -694,87 +695,6 @@
         schema_map.emplace(schema.Name(), schema);
       } else {
         ORT_RETURN_IF_ERROR(IsCompatible(schema_map_iter->second, op));
-=======
-      ONNX_NAMESPACE::OpSchema schema(op->GetName(op), "custom op registered at runtime", 0);
-
-      size_t type_id_counter = 0;
-      const size_t input_count = op->GetInputTypeCount(op);
-      for (size_t i = 0; i < input_count; i++) {
-        onnx::OpSchema::FormalParameterOption option = onnx::OpSchema::FormalParameterOption::Single;
-        bool is_homogeneous = true;
-        int min_arity = 1;
-
-        // The OrtCustomOp interface did not support the methods to query input/output characteristics before
-        // ORT API version 8. So, query the relevant methods ONLY from API version 8 onwards.
-        if (op->version >= min_ort_version_with_optional_io_support) {
-          const auto characteristic = op->GetInputCharacteristic(op, i);
-
-          // Support for optional and variadic inputs/output was added in versions 8 and 14, respectively.
-          if (characteristic == OrtCustomOpInputOutputCharacteristic::INPUT_OUTPUT_OPTIONAL) {
-            option = onnx::OpSchema::FormalParameterOption::Optional;
-          } else if ((op->version >= min_ort_version_with_variadic_io_support) &&
-                     (characteristic == OrtCustomOpInputOutputCharacteristic::INPUT_OUTPUT_VARIADIC)) {
-            ORT_ENFORCE(i == input_count - 1, "Only the last input to a custom op may be marked variadic.");
-            option = onnx::OpSchema::FormalParameterOption::Variadic;
-            min_arity = op->GetVariadicInputMinArity(op);
-            is_homogeneous = static_cast<bool>(op->GetVariadicInputHomogeneity(op));
-          }
-        }
-
-        const auto type = op->GetInputType(op, i);
-        if (ONNX_TENSOR_ELEMENT_DATA_TYPE_UNDEFINED == type) {  // Dynamic typed input
-          schema.Input(i, "Input" + std::to_string(i), "", "T" + std::to_string(type_id_counter), option,
-                       is_homogeneous, min_arity);
-          schema.TypeConstraint("T" + std::to_string(type_id_counter), DataTypeImpl::ToString(DataTypeImpl::AllTensorTypes()), "all types");
-          type_constraint_ids[op].push_back("T" + std::to_string(type_id_counter++));
-        } else {
-          schema.Input(i, "Input" + std::to_string(i), "",
-                       DataTypeImpl::ToString(onnxruntime::DataTypeImpl::TensorTypeFromONNXEnum(type)), option,
-                       is_homogeneous, min_arity);
-        }
-      }
-
-      const size_t output_count = op->GetOutputTypeCount(op);
-      for (size_t i = 0; i < output_count; i++) {
-        onnx::OpSchema::FormalParameterOption option = onnx::OpSchema::FormalParameterOption::Single;
-        bool is_homogeneous = true;
-        int min_arity = 1;
-
-        // The OrtCustomOp interface did not support the methods to query input/output characteristics before
-        // ORT API version 8. So, query the relevant methods ONLY from API version 8 onwards.
-        if (op->version >= min_ort_version_with_optional_io_support) {
-          const auto characteristic = op->GetOutputCharacteristic(op, i);
-
-          // Support for optional and variadic inputs/output was added in versions 8 and 14, respectively.
-          if (characteristic == OrtCustomOpInputOutputCharacteristic::INPUT_OUTPUT_OPTIONAL) {
-            option = onnx::OpSchema::FormalParameterOption::Optional;
-          } else if ((op->version >= min_ort_version_with_variadic_io_support) &&
-                     (characteristic == OrtCustomOpInputOutputCharacteristic::INPUT_OUTPUT_VARIADIC)) {
-            ORT_ENFORCE(i == output_count - 1, "Only the last output to a custom op may be marked variadic.");
-            option = onnx::OpSchema::FormalParameterOption::Variadic;
-            min_arity = op->GetVariadicOutputMinArity(op);
-            is_homogeneous = static_cast<bool>(op->GetVariadicOutputHomogeneity(op));
-          }
-        }
-
-        const auto type = op->GetOutputType(op, i);
-        if (ONNX_TENSOR_ELEMENT_DATA_TYPE_UNDEFINED == type) {  // Dynamic typed output
-          if (op->GetOutputCharacteristic(op, i) == OrtCustomOpInputOutputCharacteristic::INPUT_OUTPUT_REQUIRED) {
-            ORT_ENFORCE(type_id_counter == 1,
-                        "There must be one (and only one) dynamic typed input to the custom op. "
-                        "Its type info at runtime will be used to infer the type info of this dynamic typed output "
-                        "which is required for the success of the model loading step. "
-                        "More than one dynamic typed inputs are currently not supported as differing types at runtime means the output type "
-                        "cannot be inferred without which model loading cannot proceed.");
-          }
-
-          schema.Output(i, "Output" + std::to_string(i), "", "T0", option, is_homogeneous, min_arity);
-        } else {
-          schema.Output(i, "Output" + std::to_string(i), "",
-                        DataTypeImpl::ToString(onnxruntime::DataTypeImpl::TensorTypeFromONNXEnum(type)), option,
-                        is_homogeneous, min_arity);
-        }
->>>>>>> 4b74cb17
       }
     }
 
