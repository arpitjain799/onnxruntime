--- conflicted
+++ resolved
@@ -142,10 +142,6 @@
 option(onnxruntime_ENABLE_NVTX_PROFILE "Enable NVTX profile." OFF)
 option(onnxruntime_ENABLE_MEMORY_PROFILE "Enable memory profile." OFF)
 option(onnxruntime_ENABLE_TRAINING "Enable full training functionality. Includes ORTModule and ORT Training APIs" OFF)
-<<<<<<< HEAD
-=======
-# For building with onnxruntime_ENABLE_TRAINING_APIS, onnxruntime_ENABLE_TRAINING must be ON.
->>>>>>> b313055a
 option(onnxruntime_ENABLE_TRAINING_APIS "Enable ort training apis." OFF)
 option(onnxruntime_ENABLE_TRAINING_OPS "Include training operators but no training session support." OFF)
 option(onnxruntime_ENABLE_TRAINING_E2E_TESTS "Enable training end-to-end tests." OFF)
@@ -199,11 +195,8 @@
 
 option(onnxruntime_BUILD_KERNEL_EXPLORER "Build Kernel Explorer for testing and profiling GPU kernels" OFF)
 
-<<<<<<< HEAD
-=======
 option(onnxruntime_USE_CLOUD "Build with cloud inferencing support" OFF)
 
->>>>>>> b313055a
 # ENABLE_TRAINING includes all training functionality
 # The following 2 entry points
 # 1. ORTModule
@@ -223,13 +216,29 @@
   set(onnxruntime_ENABLE_ATEN ON)
 endif()
 
-<<<<<<< HEAD
+# ENABLE_TRAINING includes all training functionality
+# The following 2 entry points
+# 1. ORTModule
+# 2. ORT Training APIs
+# It includes all the feature additions as well like
+# 1. Python OP
+# 2. Aten Fallback
+# 3. Strided Tensors
+# 4. All training ops including communication and  collectives ops
+# 5. ONNXBlock (Front end for training preparation when using training apis)
+# Some features are only enabled when onnxruntime_ENABLE_PYTHON is ON as they are only relevant
+# when using python env
+if (onnxruntime_ENABLE_TRAINING)
+  set(onnxruntime_ENABLE_TRAINING_OPS ON)
+  set(onnxruntime_ENABLE_TRAINING_APIS ON)
+  set(onnxruntime_ENABLE_TRAINING_TORCH_INTEROP ON)
+  set(onnxruntime_ENABLE_ATEN ON)
+endif()
+
 if (onnxruntime_ENABLE_TRAINING_APIS)
   set(onnxruntime_ENABLE_TRAINING_OPS ON)
 endif()
 
-=======
->>>>>>> b313055a
 if (onnxruntime_USE_CUDA)
   set(onnxruntime_DISABLE_RTTI OFF)
 endif()
@@ -1281,10 +1290,7 @@
 endif()
 
 if (onnxruntime_ENABLE_TRAINING_APIS)
-<<<<<<< HEAD
   add_compile_definitions(ENABLE_TRAINING_CORE)
-=======
->>>>>>> b313055a
   add_compile_definitions(ENABLE_TRAINING_APIS)
 endif()
 
